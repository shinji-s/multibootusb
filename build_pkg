#!/usr/bin/env python3
# -*- coding: utf-8 -*-
# Name:     build_pkg
# Purpose:  Module to create package, executable, source archieve and upload to sourceforge site.
# Authors:  Sundar
# Licence:  This file is a part of multibootusb package. You can redistribute it or modify
# under the terms of GNU General Public License, v.2 or above
"""
This is an internal script to make automation of building binary/ source packages and uploading to Sourceforge.
This may not work for you without modification in to variables and paths. Please amend wherever required.
Originally written for cryptully and modified by me for multibootusb.

Released under General Public Licence (GPL).

Author: Sundar
"""

import os
import shutil
import subprocess
import sys
import platform
import re
import json

def load_path_setting(src_json_file):
    if not os.path.exists(src_json_file):
        return None
    with open(src_json_file) as f:
        platform2settings = json.load(f)
    return platform2settings[platform.system()]


####################################################################################################
#  Change the below variables to suit your needs
#  or create 'build_pkg_path.json' file.
if platform.system() == "Windows":
    d = load_path_setting('build_pkg_path.json')
    if d is None:
        d = {
            'pyinstaller_path': 'D:\\multibootusb\\pyinstaller\\pyinstaller.py',
            'release_dir':      'D:\\multibootusb\\release',
            'nsis': '\"C:\\Program Files (x86)\\NSIS\\makensis.exe\"'
            }
    pyinstaller_path, release_dir, nsis = [
        d[x] for x in ['pyinstaller_path', 'release_dir', 'nsis']]
else:
    from os.path import expanduser
    home = expanduser("~")
    # pyinstaller_path = "/home/sundar/Documents/pyInstaller/pyinstaller.py"
    pyinstaller_path = "/media/sundar/Data/multibootusb/pyinstaller/pyinstaller.py"
    release_dir = "/media/sundar/Data/multibootusb/release"
    debian_bin_path = '/usr/bin/multibootusb'
    rpm_bin_path = '/usr/local/bin/multibootusb'

    # Let's keep the following block disabled until somebody tests it out.
    #
    # d = load_path_setting('build_pkg_path.json')
    # if d is None:
    #    d = {
    #        'pyinstaller_path': '/media/sundar/Data/multibootusb/pyinstaller/pyinstaller.py',
    #        'release_dir': '/media/sundar/Data/multibootusb/release',
    #        'debian_bin_path': '/usr/bin/multibootusb',
    #        'rpm_bin_path': '/usr/local/bin/multibootusb'
    #        }
    # pyinstaller_path, release_dir, debian_bin_path, rpm_bin_path = [
    #     d[x] for x in ['pyinstaller_path', 'release_dir',
    #                    'debian_bin_path', 'rpm_bin_path']]

sourceforge_release_path = "multibootusb@frs.sourceforge.net:/home/frs/project/multibootusb/"
####################################################################################################


class bcolors:
    HEADER = '\033[95m'
    OKBLUE = '\033[94m'
    OKGREEN = '\033[92m'
    WARNING = '\033[93m'
    FAIL = '\033[91m'
    ENDC = '\033[0m'


def coorect_bin_path(_file_path, search_bin_path, replace_bin_path):
    import shutil

    # shutil.move(_file_path, _file_path + "~")
    # destination = open(_file_path, "w")
    # source = open(_file_path + "~", "r").read()

    with open(_file_path + "~", 'r') as _infile:
        data = _infile.read()

        if re.search(search_bin_path, data, re.I):
            _data = re.search(search_bin_path, data, re.I).group()
            _mod_text = re.sub(search_bin_path, replace_bin_path, data)
            print('_mod_text', _mod_text)
            with open(_file_path, 'w') as _out_file:
                _out_file.write(_mod_text)
        else:
            with open(_file_path, 'w') as _out_file:
                _out_file.write(data)


class pkg():
    def __init__(self, name):
        self.pkg_name = name
        self.version = open(os.path.join("data", "version.txt"), 'r').read().strip()
        self.release_upload_dir = os.path.join(release_dir, self.version)

    def build_package(self):
        self.clean_dir()
        if not os.path.exists(self.release_upload_dir):
            os.mkdir(self.release_upload_dir)
        if not os.path.exists(os.path.join(self.release_upload_dir, "Linux")):
            os.mkdir(os.path.join(self.release_upload_dir, "Linux"))
        if not os.path.exists(os.path.join(self.release_upload_dir, "Windows")):
            os.mkdir(os.path.join(self.release_upload_dir, "Windows"))
        if not os.path.exists(os.path.join(self.release_upload_dir, "Source")):
            os.mkdir(os.path.join(self.release_upload_dir, "Source"))
        if self.pkg_name == "deb":
            print('Modifying policy file...')
            coorect_bin_path('org.debian.pkexec.run-multibootusb.policy', rpm_bin_path, debian_bin_path)
            print("Ensure thta you have python-stdeb package installed!")
            stdcfg = """[DEFAULT]
                      Package: multibootusb
                      Depends3: python3-pyqt5, parted, util-linux, mtools, python3-dbus, python3-pyudev, p7zip-full, python3-six
                      Build-Depends: python3-all
                      Section: system
                      XS-Python-Version: = 3.5
                      Debian-Version: 1"""

            with open("stdeb.cfg", "w") as f:
                f.write(stdcfg)
<<<<<<< HEAD
            if subprocess.call('/usr/bin/python3 setup.py --command-packages=stdeb.command bdist_deb', shell=True) == 0 and \
=======
            if subprocess.call('/usr/bin/python3.5 setup.py --command-packages=stdeb.command bdist_deb', shell=True) == 0 and \
>>>>>>> 39ae7171
                    os.path.exists(os.path.join("deb_dist", "python3-multibootusb_" + self.version + "-1_all.deb")):
                try:
                    shutil.copy2(os.path.join("deb_dist", "python3-multibootusb_" + self.version + "-1_all.deb"),
                                          os.path.join(self.release_upload_dir, "Linux"), follow_symlinks=True) #,follow_symlinks=False
                except:
                    os.system('cp -rf ' + os.path.join("deb_dist", "python3-multibootusb_" + self.version + "-1_all.deb") + ' ' +
                                          os.path.join(self.release_upload_dir, "Linux"))
                if os.path.exists("stdeb.cfg"):
                    os.remove("stdeb.cfg")
                print("\n\n\nDebian package has been created and can be found here::")
                print((os.path.join("deb_dist", "python3-multibootusb_" + self.version + "-1_all.deb\n\n\n")))
                result = True
        elif self.pkg_name == 'rpm' or self.pkg_name == 'suse' or self.pkg_name == 'mageia':
            print('Modifying policy file for rpm packages...')
            coorect_bin_path('org.debian.pkexec.run-multibootusb.policy', debian_bin_path, rpm_bin_path)
            if self.pkg_name == 'suse':
                require = "python3-qt5, parted, util-linux, mtools, dbus-1-python3, python3-pyudev, p7zip, python3-six"
            elif  self.pkg_name == 'mageia':
                require = "python3-qt5, parted, util-linux, mtools, python3-dbus, python3-pyudev, p7zip, python3-six"
            else:
                require = "python3-PyQt5, parted, util-linux, mtools, python3-dbus, python3-pyudev, p7zip, p7zip-plugins, python3-six"
            setup_cfg = ("[bdist_rpm]\n"
                         "Group = Applications/System\n"
                         "Vendor = Sundar <feedback.multibootusb@gmail.com>\n"
                         "Requires = " + require)
            with open("setup.cfg", "w") as f:
                f.write(setup_cfg)
<<<<<<< HEAD
            if subprocess.call('/usr/bin/python3 setup.py bdist_rpm', shell=True) == 0 and \
=======
            if subprocess.call('/usr/bin/python3.5 setup.py bdist_rpm', shell=True) == 0 and \
>>>>>>> 39ae7171
                    os.path.exists(os.path.join("dist", "multibootusb-" + self.version + "-1.noarch.rpm")):
                if self.pkg_name == 'suse':
                    package = "multibootusb-" + self.version + "-1suse.noarch.rpm"
                elif self.pkg_name == 'mageia':
                    package = "multibootusb-" + self.version + "-1mageia.noarch.rpm"
                else:
                    package = "multibootusb-" + self.version + "-1.noarch.rpm"
                try:
                    shutil.copy2(os.path.join("dist", "multibootusb-" + self.version + "-1.noarch.rpm"),
                                          os.path.join(self.release_upload_dir, "Linux", package))
                except:
                    os.system('cp -rf ' + os.path.join("dist", "multibootusb-" + self.version + "-1.noarch.rpm") + ' ' +
                                          os.path.join(self.release_upload_dir, "Linux", package))
                if os.path.exists("setup.cfg"):
                    os.remove("setup.cfg")
                print("\n\n\nRPM package has been created and can be found here::")
                print((os.path.join("dist", "multibootusb-" + self.version + "-1.noarch.rpm\n\n\n")))

                result = True

        elif self.pkg_name == "exe":
            if not platform.system() == "Windows":
                print("You can generate windows executable from windows host only.")
            else:
                # subprocess.call('python ' + pyinstaller_path + ' --upx-dir C:\\upx multibootusb.spec', shell=True) == 0 and \
                #        os.path.exists(os.path.join("dist", 'multibootusb-' + self.version + ".exe")):
                if subprocess.call('python ' + pyinstaller_path + ' --uac-admin --onefile onefile-multibootusb.spec', shell=True) == 0 and \
                        os.path.exists(os.path.join("dist", 'multibootusb-' + self.version + ".exe")):
                    shutil.copy2(os.path.join("dist", 'multibootusb-' + self.version + ".exe"),
                                              os.path.join(self.release_upload_dir, "Windows"))
                    print("\n\n\nWindows binary has been created and can be found here::")
                    print((os.path.join("dist", "multibootusb-" + self.version + ".exe\n\n\n")))
                    result = True
        elif self.pkg_name == "setup_exe":
            import re
            if not platform.system() == "Windows":
                print("You can generate windows setup file from windows host only.")
            else:
                # subprocess.call('python ' + pyinstaller_path + ' --upx-dir C:\\upx multibootusb.spec', shell=True) == 0 and \
                #        os.path.exists(os.path.join("dist", 'multibootusb-' + self.version + ".exe")):
                # pyinstaller.exe --onefile --windowed --icon=app.ico app.py
                if subprocess.call('python ' + pyinstaller_path + ' --onedir --uac-admin --windowed --icon=' +
                                           os.path.join("data", "tools",  "multibootusb.ico") + ' multibootusb', shell=True) == 0:
                    print('Successfully created one dir distribution package...\nCopying data directory...')
                    shutil.copytree('data', os.path.join('dist', 'multibootusb', 'data'))
                    if os.path.exists(os.path.join('dist', 'multibootusb', 'data')):
                        print('Data directory successfully copied..')

                        with open("multibootusb.nsi", "rt") as fin:
                            with open("multibootusb_new.nsi", "wt") as fout:
                                for line in fin:
                                    if line.startswith('Name'):
                                        fout.write('Name \"multibootusb ' + self.version + '\"')
                                    elif line.startswith('OutFile'):
                                        fout.write('OutFile \"multibootusb-' + self.version + '-setup.exe\"')
                                    else:
                                        fout.write(line)
                        if subprocess.call(nsis + ' multibootusb_new.nsi', shell=True) == 0:
                            os.remove('multibootusb_new.nsi')
                            shutil.copy2('multibootusb-' + self.version + '-setup.exe',
                                         os.path.join(self.release_upload_dir, "Windows"))
                            print('Successfully created the setup.exe package...')

        elif self.pkg_name == 'install':
            if subprocess.call("python3", "install.py", shell=True) == 0:
                print("Installation is successful.")
                result = True
        elif self.pkg_name == 'src':
            package = "multibootusb-" + self.version + ".tar.gz"
            if subprocess.call('python3 setup.py sdist', shell=True) == 0 and \
                    os.path.exists(os.path.join("dist", "multibootusb-" + self.version + ".tar.gz")):
                try:
                    shutil.copy2(os.path.join("dist", "multibootusb-" + self.version + ".tar.gz"),
                                          os.path.join(self.release_upload_dir, "Source"), follow_symlinks=False)
                except:
                    os.system('cp -rf ' + os.path.join("dist", package) + ' ' + os.path.join(self.release_upload_dir, "Source", package))
                print("\n\n\nSource package has been created and can be found here::")
                print((os.path.join("dist", "multibootusb-" + self.version + ".tar.gz\n\n\n")))
                result = True
        elif self.pkg_name == 'run':
            subprocess.call(['python3', 'multibootusb'])
        elif self.pkg_name == 'clean':
            self.clean_dir()
        elif self.pkg_name == "upload":
            self.upload()
        else:
            print("Option not found.")
            usage()
            '''
            if result:
                return result
            '''

    def upload(self):
        if platform.system() == "Windows":
                print("You can upload to SF only from Linux as it needs rsync.")
        else:
            print("Uploading files...")
            cmd = "rsync --rsh=ssh -l -p -r -t -z --stats /media/sundar/Data/multibootusb/release/" + self.version + " " + sourceforge_release_path
            if os.system(cmd) == 0:
                print((bcolors.OKGREEN + "\n\nVersion " + self.version + " has been successfully uploaded to SF.\n\n" + bcolors.ENDC))
            else:
                print((bcolors.FAIL + "\n\n\nError while uploading to SF.\n\n\n" + bcolors.ENDC))

    def clean_dir(self):

        if not os.path.exists('build') and not os.path.exists('dist') and not os.path.exists('deb_dist'):
            print("Already clean. Nothing to do.")
        else:
            dir_list = ["build", "dist", "deb_dist"]
            if os.path.exists('MANIFEST'):
                self.deleteFile('MANIFEST')
            for directory in dir_list:
                if os.path.exists(directory):
                    shutil.rmtree(directory)

        print("Cleaning pthon byte files...")

        for path, subdirs, files in os.walk(os.curdir):
            # print subdirs
            for name in files:
                if name.endswith('.pyc'):
                    print(("Cleaning " + os.path.join(path, name)))
                    os.chmod(os.path.join(path, name), 0o777)
                    os.unlink(os.path.join(path, name))
                    # os.remove(os.path.join(path,name))

    def deleteDirectory(self, path):
        try:
            for files in os.listdir(path):
                if os.path.isdir(os.path.join(path, files)):
                    # print (os.path.join(path, files))
                    os.chmod(os.path.join(path, files), 0o777)
                    shutil.rmtree(os.path.join(path, files))
                else:
                    # print (os.path.join(path, files))
                    os.chmod(os.path.join(path, files), 0o777)
                    os.unlink(os.path.join(path, files))
                    os.remove(os.path.join(path, files))
            if os.path.exists(path):
                print("Path exist.")
                os.rmdir(path)
                shutil.rmtree(path)
            else:
                print("Path exist.")

        except OSError as ose:
            # Ignore 'no such file or directory' errors
            if ose.errno != 2:
                print("OS Error.")

    # Useful to delete files.
    def deleteFile(self, path):
        try:
            os.unlink(path)
        except OSError as ose:
            if ose.errno != 2:
                print(ose)

def usage():
    """ Prompt users how to use   """
    print ("Invalid option(s)\n"
        "Possible options are ::\n"
        "\033[94mexe\033[0m      <-- For making Windows/ Linux standalone executable using pyinstaller\n"
        "\033[94msetup_exe\033[0m<-- For making Windows setup file using pyinstaller\n"
        "\033[94mdeb\033[0m      <-- For making creating package for debian/ubuntu\n"
        "\033[94mrpm\033[0m      <-- For creating package for fedora/redhat/centos\n"
        "\033[94msuse\033[0m     <-- For creating package for OpenSuse\n"
        "\033[94mmageia\033[0m   <-- For creating package for mageia/mandriva\n"
        "\033[94msrc\033[0m      <-- For creating source package for other distributions\n"
        "\033[94mall\033[0m      <-- For creating package for all distros\n"
        "\033[94mclean\033[0m    <-- For Cleaning dist, build directory and other temp/python byte files\n"
        "\033[94minstall\033[0m  <-- Directly install from source package\n"
        "\033[94mrun\033[0m      <-- Directly run multibootusb from source package\n"
        "\033[92mupload\033[0m   <-- Upload package directory to SourceForge")

    sys.exit(-1)


if __name__ == '__main__':
    # Ensure to pack all menus to packaging directory
    if os.path.exists(os.path.join('data', 'multibootusb', 'grub', 'menus.zip')):
        os.remove(os.path.join('data', 'multibootusb', 'grub', 'menus.zip'))
        shutil.make_archive(os.path.join('data', 'multibootusb', 'grub', 'menus'),
                            'zip', os.path.join('data', 'multibootusb', 'grub', 'menus'))

    if platform.system() == 'Linux':
        print('Converting line ending to Linux for proper functioning.')
        os.system('dos2unix multibootusb')

    argv = sys.argv
    if not os.path.exists(release_dir):
        print("Release directory does not exist.\nPlease mount and rerun the script.")
        sys.exit(1)
    elif not os.path.exists(pyinstaller_path):
        print("Pyinstaller path does not exist.\nPlease correct the path and rerun the script.")
        sys.exit(1)

    if len(argv) == 1:
        usage()
    else:
        argv = argv[1]
        if argv == "all":
            all_arug = ["clean", "exe", "deb", "rpm", "suse", "mageia", "src", "setup_exe"]
            for package_name in all_arug:
                print(("Creating package for argument " + package_name))
                build = pkg(package_name)
                build.build_package()
        else:
            build = pkg(argv)
            build.build_package()<|MERGE_RESOLUTION|>--- conflicted
+++ resolved
@@ -131,11 +131,7 @@
 
             with open("stdeb.cfg", "w") as f:
                 f.write(stdcfg)
-<<<<<<< HEAD
-            if subprocess.call('/usr/bin/python3 setup.py --command-packages=stdeb.command bdist_deb', shell=True) == 0 and \
-=======
             if subprocess.call('/usr/bin/python3.5 setup.py --command-packages=stdeb.command bdist_deb', shell=True) == 0 and \
->>>>>>> 39ae7171
                     os.path.exists(os.path.join("deb_dist", "python3-multibootusb_" + self.version + "-1_all.deb")):
                 try:
                     shutil.copy2(os.path.join("deb_dist", "python3-multibootusb_" + self.version + "-1_all.deb"),
@@ -163,11 +159,7 @@
                          "Requires = " + require)
             with open("setup.cfg", "w") as f:
                 f.write(setup_cfg)
-<<<<<<< HEAD
-            if subprocess.call('/usr/bin/python3 setup.py bdist_rpm', shell=True) == 0 and \
-=======
             if subprocess.call('/usr/bin/python3.5 setup.py bdist_rpm', shell=True) == 0 and \
->>>>>>> 39ae7171
                     os.path.exists(os.path.join("dist", "multibootusb-" + self.version + "-1.noarch.rpm")):
                 if self.pkg_name == 'suse':
                     package = "multibootusb-" + self.version + "-1suse.noarch.rpm"
