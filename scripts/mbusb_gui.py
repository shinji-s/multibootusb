#!/usr/bin/env python3
# -*- coding: utf-8 -*-
# Name:     mbusb_gui.py
# Purpose:  Module to handle multibootusb through gui
# Authors:  Sundar
# Licence:  This file is a part of multibootusb package. You can redistribute it or modify
# under the terms of GNU General Public License, v.2 or above

import os
import platform
import sys
import signal
from PyQt5 import QtCore, QtGui, QtWidgets
import subprocess
import time
from scripts.gui.ui_multibootusb import Ui_MainWindow
from scripts.gui.ui_about import Ui_About
from . import usb
from .gen import *
from .install import *
from .uninstall_distro import *
from .syslinux import *
from .distro import *
from .qemu import *
from .iso import *
# from .imager import *
from .imager import Imager, dd_linux, dd_win
from . import persistence
from . import config
from . import admin
from . import qemu
from .update_cfg_file import update_distro_cfg_files
import scripts.gui.resources


class AppGui(qemu.Qemu, Imager, QtWidgets.QMainWindow, Ui_MainWindow):
    """
    Main multibootusb GUI manipulation class.
    """

    def __init__(self):
        QtWidgets.QMainWindow.__init__(self)
        self.ui = Ui_MainWindow()
        self.ui.setupUi(self)

        self.ui.tabWidget.setCurrentIndex(0)
        #       self.qemu = Qemu()

        self.ui.label_persistence_value.setVisible(False)
        self.ui.label_persistence.setVisible(False)
        self.ui.slider_persistence.setVisible(False)

        config.usb_disk = None
        config.image_path = None

        #  Main Tab
        self.ui.checkbox_all_drives.clicked.connect(self.onAllDrivesClicked)
        self.ui.button_detect_drives.clicked.connect(self.onRefreshClick)
        self.ui.action_Quit.triggered.connect(self.on_close_Click)
        self.ui.action_About.triggered.connect(self.onAboutClick)
        self.ui.button_browse_image.clicked.connect(self.browse_iso)
        #         self.ui.combo_drives.activated[str].connect(self.onComboChange)
        self.ui.combo_drives.currentIndexChanged.connect(self.onComboChange)
        self.ui.button_install_distro.clicked.connect(self.onCreateClick)
        self.ui.button_uninstall_distro.clicked.connect(self.OnUninstallClick)
        self.ui.slider_persistence.valueChanged.connect(self.update_slider_text)
        #         self.ui.slider_persistence.sliderReleased.connect(self.ui_update_persistence)

        # ISO Imager Tab
        self.ui.button_write_image_to_disk.clicked.connect(self.dd_write)

        #  Syslinux Tab
        self.ui.button_install_syslinux.clicked.connect(self.onInstall_syslinuxClick)
        self.ui.button_edit_syslinux.clicked.connect(self.onedit_syslinux)

        # QEMU Tab
        self.ui.boot_iso_qemu.clicked.connect(self.on_Qemu_Boot_iso_Click)
        self.ui.boot_usb_qemu.clicked.connect(self.on_Qemu_Boot_usb_Click)
        #         self.ui.combo_iso_boot_ram.activated[str].connect(self.qemu_iso_ram)
        #         self.ui.combo_usb_boot_ram.activated[str].connect(self.qemu_usb_ram)
        #         self.ui.boot_usb_qemu.clicked.connect(lambda: self.on_Qemu_Boot_usb_Click(str(self.ui.combo_drives.currentText())))
        #  Update progressbar and status  (Main ISO install)
        self.progress_thread_install = GuiInstallProgress()
        self.progress_thread_install.finished.connect(self.install_syslinux)
        self.progress_thread_install.update.connect(self.ui.progressbar.setValue)
        self.progress_thread_install.status.connect(self.ui.statusbar.showMessage)

        #  Update progressbar and status  (Uninstall from previous install)
        self.progress_thread_uninstall = GuiUninstallProgress()
        self.progress_thread_uninstall.finished.connect(self.uninstall_sys_file_update)
        self.progress_thread_uninstall.update.connect(self.ui.progressbar.setValue)
        self.progress_thread_uninstall.status.connect(self.ui.statusbar.showMessage)

        #  Update progressbar and status  (dd ISO)
        self.progress_thread_dd = DD_Progress()
        self.progress_thread_dd.update.connect(self.ui.progressbar.setValue)
        self.progress_thread_dd.finished.connect(self.dd_finished)
        self.progress_thread_dd.status.connect(self.ui.statusbar.showMessage)

        prepare_mbusb_host_dir()
        self.onRefreshClick()

    def onAllDrivesClicked(self):
        """
        Include fixed drives to available USB devices.
        :return:
        """
        if self.ui.checkbox_all_drives.isChecked() is False:
            self.onRefreshClick()
            return

        reply = QtWidgets.QMessageBox.warning(self, "WARNING!",
                                              "This option enables working with fixed drives\n\
and is potentially VERY DANGEROUS\n\n\
Are you SURE you want to enable it?",
                                              QtWidgets.QMessageBox.Yes | QtWidgets.QMessageBox.No,
                                              QtWidgets.QMessageBox.No)

        if reply == QtWidgets.QMessageBox.No:
            self.ui.checkbox_all_drives.setChecked(False)
        elif reply == QtWidgets.QMessageBox.Yes:
            self.ui.checkbox_all_drives.setChecked(True)
            self.onRefreshClick()

    def onAboutClick(self):
        about = QtWidgets.QDialog()
        about.ui = Ui_About()
        about.ui.setupUi(about)
        about.setAttribute(QtCore.Qt.WA_DeleteOnClose)
        about.setWindowTitle("About MultiBootUSB - " + mbusb_version())
        about.setWindowIcon(QtGui.QIcon(resource_path(os.path.join("data", "tools", "multibootusb.png"))))
        about.ui.button_close.clicked.connect(about.close)

        about.exec_()

    def onComboChange(self):
        """
        Detects and updates GUI with populated USB device details.
        :return:
        """
        self.ui.installed_distros.clear()
        config.usb_disk = str(self.ui.combo_drives.currentText())
        config.imager_usb_disk = str(self.ui.combo_drives.currentText())

        if config.usb_disk:
            log("Selected device " + config.usb_disk)

            config.usb_details = usb.details(config.usb_disk)
            config.persistence_max_size = persistence.max_disk_persistence(config.usb_disk)
            config.usb_mount = config.usb_details.get('mount_point', "")
            self.ui.usb_dev.setText(config.usb_disk)

            self.ui.usb_vendor.setText(config.usb_details.get('vendor', ""))
            self.ui.usb_model.setText(config.usb_details.get('model', ""))
            self.ui.usb_size.setText(str(usb.bytes2human(config.usb_details.get('size_total', ""))))
            self.ui.usb_mount.setText(config.usb_details.get('mount_point', ""))
            self.ui.usb_type.setText(config.usb_details.get('devtype', ""))
            self.ui.usb_fs.setText(config.usb_details.get('file_system', ""))

            self.update_list_box(config.usb_disk)
            self.ui_update_persistence()
        else:
            self.ui.usb_dev.clear()
            self.ui.usb_vendor.clear()
            self.ui.usb_model.clear()
            self.ui.usb_size.clear()
            self.ui.usb_mount.clear()
            self.ui.usb_type.clear()
            self.ui.usb_fs.clear()

            log("No USB disk found...")

    def onRefreshClick(self):
        """
        Calls function to detect USB devices.
        :return:
        """
        self.ui.combo_drives.clear()
        if self.ui.checkbox_all_drives.isChecked():
            detected_devices = usb.list_devices(fixed=True)
        else:
            detected_devices = usb.list_devices()

        if detected_devices:
            for device in detected_devices:
                self.ui.combo_drives.addItem(str(device))
            self.ui.combo_drives.setCurrentIndex(0)

    def update_list_box(self, usb_disk):
        """
        Updates listbox with installed distros on selected USB disk.
        :param usb_mount: Selected USB disk from combobox.
        :return:
        """
        distro_list = install_distro_list()
        if distro_list is not None:
            self.ui.installed_distros.clear()
            for name in distro_list:
                self.ui.installed_distros.addItem(name)
        else:
            if not config.usb_mount:
                log("USB disk is not mounted and can't update list widget...")

    def browse_iso(self):
        if str(self.ui.image_path.text()):
            self.ui.image_path.clear()
        preference_file_path = os.path.join(multibootusb_host_dir(), "preference", "iso_dir.txt")
        dir_path = ''
        if os.path.exists(preference_file_path):
            dir_path = open(preference_file_path, 'r').read()

<<<<<<< HEAD
        config.image_path = \
        QtWidgets.QFileDialog.getOpenFileName(self, 'Select an iso...', dir_path, 'ISO Files (*.iso)')[0]
=======
        config.image_path = QtWidgets.QFileDialog.getOpenFileName(self, 'Select an iso...', dir_path, 'ISO Files (*.iso);; Zip Files(*.zip)')[0]
>>>>>>> 1e77980b

        if config.image_path:
            default_dir_path = os.path.dirname(config.image_path)
            gen.write_to_file(preference_file_path, default_dir_path)

            if platform.system() == "Windows":
                if "/" in config.image_path:
                    config.image_path = config.image_path.strip().replace("/", "\\")

            self.ui.image_path.insert(str(config.image_path))
            self.ui.label_image_size_value.setText(str(bytes2human(iso_size(config.image_path))))
            self.ui.label_image_size_value.setVisible(True)
            self.ui.label_image_bootable_value.setText(str(is_bootable(config.image_path)))
            self.ui.label_image_bootable_value.setVisible(True)

            if os.path.exists(config.image_path):
                clean_iso_cfg_ext_dir(os.path.join(multibootusb_host_dir(), "iso_cfg_ext_dir"))  # Need to be cleaned.
                extract_cfg_file(config.image_path)
                config.distro = distro(iso_cfg_ext_dir(), config.image_path)  # Detect supported distro
                self.ui.label_image_type_value.setText(str(config.distro))
                self.ui.label_image_type_value.setVisible(True)
                if config.distro:
                    per_availability = persistence.persistence_distro(config.distro, config.image_path)
                    if per_availability is not None:
                        config.persistence_available = True
                        if config.usb_disk:
                            per_max_size = persistence.max_disk_persistence(config.usb_disk)
                            config.persistence_max_size = per_max_size
                            log('Persistence Max Size: ' + str(bytes2human(per_max_size)))
                    else:
                        config.persistence_available = False
                        log('Persistence is not available for ' + iso_name(config.image_path))

                    self.ui_update_persistence()
        else:
            log("File not selected...")

    def ui_update_persistence(self):
        #         log("===== config.persistence_available = " + str(config.persistence_available))
        #         log("===== config.persistence_max_size = " + str(config.persistence_max_size))
        #         log("===== config.persistence = " + str(config.persistence))
        if config.persistence_available and config.persistence_max_size:
            self.ui.label_persistence_value.setVisible(True)
            self.ui.label_persistence.setVisible(True)
            self.ui.slider_persistence.setVisible(True)
            self.ui.label_persistence_value.setEnabled(True)
            self.ui.label_persistence.setEnabled(True)
            self.ui.slider_persistence.setEnabled(True)
            self.ui.slider_persistence.setTickInterval(10)
            self.ui.slider_persistence.setSingleStep(10)
            self.ui.slider_persistence.setMaximum(config.persistence_max_size / 1024 / 1024)
        #             log("===== getMaximum = " + self.ui.slider_persistence.getMaximum()
        else:
            self.ui.label_persistence_value.setEnabled(False)
            self.ui.label_persistence.setEnabled(False)
            self.ui.slider_persistence.setEnabled(False)
            self.ui.label_persistence_value.setVisible(False)
            self.ui.label_persistence.setVisible(False)
            self.ui.slider_persistence.setVisible(False)

    def ui_disable_persistence(self):
        self.ui.label_persistence_value.setEnabled(False)
        self.ui.label_persistence.setEnabled(False)
        self.ui.slider_persistence.setEnabled(False)
        self.ui.label_persistence_value.setVisible(False)
        self.ui.label_persistence.setVisible(False)
        self.ui.slider_persistence.setVisible(False)

    def ui_disable_controls(self):
        self.ui.combo_drives.setEnabled(False)
        self.ui.checkbox_all_drives.setEnabled(False)
        self.ui.button_detect_drives.setEnabled(False)
        self.ui.button_browse_image.setEnabled(False)
        self.ui.image_path.setEnabled(False)
        self.ui.tabWidget.setEnabled(False)

    def ui_enable_controls(self):
        self.ui.combo_drives.setEnabled(True)
        self.ui.checkbox_all_drives.setEnabled(True)
        self.ui.button_detect_drives.setEnabled(True)
        self.ui.button_browse_image.setEnabled(True)
        self.ui.image_path.setEnabled(True)
        self.ui.tabWidget.setEnabled(True)

    def update_slider_text(self):
        slide_value = self.ui.slider_persistence.value() * 1024 * 1024
        self.ui.label_persistence_value.setText(bytes2human(slide_value))
        config.persistence = slide_value

    def install_syslinux(self):
        """
        Function to install syslinux on distro directory and on selected USB disks.
        :return:
        """
        self.ui.statusbar.showMessage(str("Status: Installing Syslinux..."))
        syslinux_distro_dir(config.usb_disk, config.image_path, config.distro)
        syslinux_default(config.usb_disk)
        update_distro_cfg_files(config.image_path, config.usb_disk, config.distro, config.persistence)
        self.update_list_box(config.usb_disk)
        if sys.platform.startswith("linux"):
            self.ui.statusbar.showMessage("Status: Sync is in progress...")
            os.sync()
        self.ui.statusbar.showMessage("Status: Idle")
        self.ui_disable_persistence()
        log(iso_name(config.image_path) + ' has been successfully installed.')
        QtWidgets.QMessageBox.information(self, 'Finished...',
                                          iso_name(config.image_path) + ' has been successfully installed.')
        config.process_exist = None
        self.ui_enable_controls()

    def onInstall_syslinuxClick(self):
        """
        Function to install syslinux/extlinux on selected USB disk.
        :return:
        """

        self.ui_disable_controls()
        if platform.system() == "Linux" or platform.system() == "Windows":
            if self.ui.check_install_sys_all.isChecked() or self.ui.check_install_sys_only.isChecked():
                if platform.system() == 'Linux' and config.usb_disk[-1].isdigit() is False:
                    gen.log('Selected USB is a disk. Please select a disk partition from the drop down list')
                    QtWidgets.QMessageBox.information(self, 'No Partition...!',
                                                      'USB disk selected doesn\'t contain a partition.\n'
                                                      'Please select the partition (ending '
                                                      'with a digit eg. /dev/sdb1)\nfrom the drop down list.')

                else:
                    log("Installing default syslinux on " + config.usb_disk)
                    ret = syslinux_default(config.usb_disk)
                    if ret is True:
                        if self.ui.check_install_sys_all.isChecked():
                            log("Copying multibootusb directory to " + config.usb_mount)
                            for dirpath, dirnames, filenames in os.walk(
                                    resource_path(os.path.join("tools", "multibootusb"))):
                                for f in filenames:
                                    log("Copying " + f)
                                    shutil.copy(resource_path(os.path.join(dirpath, f)),
                                                os.path.join(self.usb.get_usb(config.usb_disk).mount, "multibootusb"))
                        QtWidgets.QMessageBox.information(self, 'Install Success...',
                                                          'Syslinux installed successfully on ' + config.usb_disk)
                    elif ret is False:
                        QtWidgets.QMessageBox.information(self, 'Install error...',
                                                          'Sorry. Syslinux failed to install on ' + config.usb_disk)
            else:
                QtWidgets.QMessageBox.information(self, 'No selection...',
                                                  'Please select one of the option from above.')

        self.ui_enable_controls()

    def onedit_syslinux(self):
        """
        Function to edit main syslinux.cfg file.
        :return:
        """
        # Function to edit syslinux.cfg file on editors like gedit, notepad etc.
        # Suggest me more editor which can be included in to this function.
        sys_cfg_file = os.path.join(config.usb_mount, "multibootusb", "syslinux.cfg")
        log("Locating " + sys_cfg_file)
        editor = ''
        if not os.path.exists(sys_cfg_file):
            log("syslinux.cfg file not found...")
            QtWidgets.QMessageBox.information(self, 'File not found...', 'Sorry. Unable to locate syslinux.cfg file.\n'
                                                                         'You can only edit syslinux.cfg file generated by multibootusb.')
        else:
            if platform.system() == "Linux":
                for e in config.editors_linux:
                    if subprocess.call('which ' + e, shell=True) == 0:
                        log("Editor found is " + e)
                        editor = e
                        break
            elif platform.system() == "Windows":
                for e in config.editors_win:
                    if not shutil.which(e) is None:
                        log("Editor found is " + e)
                        editor = e
                        break
            if not editor:
                QtWidgets.QMessageBox.information(self, 'Editor not found...',
                                                  'Sorry. Installed editor is not supported by multibootusb\n'
                                                  'Edit ' + sys_cfg_file + ' manually.\n')
            else:
                try:
                    subprocess.Popen(editor + " '" + sys_cfg_file + "'", shell=True).pid
                except OSError:
                    QtWidgets.QMessageBox.warning(self, 'Error...',
                                                  'Failed to open syslinux.cfg file.\n'
                                                  'Edit syslinux.cfg file manually.\n')

    def OnUninstallClick(self):
        """
        Triggers a function to uninstall a selected distro.
        :return:
        """

        self.ui_disable_controls()

        if self.ui.installed_distros.currentItem() is None:
            log("Please select a distro from the list.")
            QtWidgets.QMessageBox.information(self, 'No selection.', 'Please select a distro from the list.')
            self.ui_enable_controls()
        else:
            config.uninstall_distro_dir_name = str(self.ui.installed_distros.currentItem().text()).strip()
            reply = QtWidgets.QMessageBox.question(self, "Review selection...",
                                                   "Are you sure to uninstall " + config.uninstall_distro_dir_name,
                                                   QtWidgets.QMessageBox.Yes | QtWidgets.QMessageBox.No,
                                                   QtWidgets.QMessageBox.No)

            if reply == QtWidgets.QMessageBox.Yes:
                if not os.path.exists(os.path.join(config.usb_mount, 'multibootusb', config.uninstall_distro_dir_name)):
                    log("Distro install directory not found. Just updating syslinux.cfg file.")
                    update_sys_cfg_file()
                    # self.uninstall.update_sys_cfg_file()
                    self.ui_enable_controls()
                else:
                    self.progress_thread_uninstall.start()
            else:
                self.ui_enable_controls()

    def uninstall_sys_file_update(self):
        """
        Function to remove and update uninstall distro text.
        :return:
        """
        update_sys_cfg_file()
        self.update_list_box(config.usb_mount)
        if sys.platform.startswith("linux"):
            self.ui.statusbar.showMessage("Status: Sync in progress...")
            os.sync()
        self.ui.statusbar.showMessage("Status: Idle")
        QtWidgets.QMessageBox.information(self, 'Uninstall Complete...',
                                          config.uninstall_distro_dir_name + ' has been successfully removed.')
        self.ui_enable_controls()

    def onCreateClick(self):
        """
        Main function to create bootable USB disk.
        :param usb_disk: ComboBox text as detected USB disk.
        :param iso_link: LineEdit text as selected ISO link.
        :return:
        """

        self.ui_disable_controls()

        if not config.usb_disk:
            log("ERROR: No USB device found.")
            QtWidgets.QMessageBox.information(self, "No Device...",
                                              "No USB device found.\n\nInsert USB and use Refresh USB button to detect USB.")
            self.ui_enable_controls()
        elif not config.image_path:
            log("No ISO selected.")
            QtWidgets.QMessageBox.information(self, "No ISO...", "No ISO found.\n\nPlease select an ISO.")
            self.ui_enable_controls()
        elif usb.details(config.usb_disk)['mount_point'] == 'No_Mount':
            log("ERROR: USB disk is not mounted.")
            QtWidgets.QMessageBox.information(self, "No Mount...", "USB disk is not mounted.\n"
                                                                   "Please mount USB disk and press refresh USB button.")
            self.ui_enable_controls()
        elif platform.system() == 'Linux' and config.usb_disk[-1].isdigit() is False:
            gen.log('Selected USB is a disk. Please select a disk partition from the drop down list')
            QtWidgets.QMessageBox.information(self, 'No Partition...!',
                                              'USB disk selected doesn\'t contain a partition.\n'
                                              'Please select the partition (ending '
                                              'with a digit eg. /dev/sdb1)\nfrom the drop down list.')
            self.ui_enable_controls()
        else:
            # clean_iso_cfg_ext_dir(os.path.join(multibootusb_host_dir(), "iso_cfg_ext_dir"))  # Need to be cleaned.
            # extract_cfg_file(config.image_path)  # Extract files from ISO
            # config.distro = distro(iso_cfg_ext_dir(), config.image_path)  # Detect supported distro
            usb_details = usb.details(config.usb_disk)
            log("MultiBoot Install: USB Disk: " + config.usb_disk)
            log("MultiBoot Install: USB Label: " + config.usb_label)
            log("MultiBoot Install: USB UUID: " + config.usb_uuid)
            log("MultiBoot Install: USB mount path: " + config.usb_mount)
            log("MultiBoot Install: Disk total size: " + str(usb.bytes2human(usb_details['size_total'])))
            log("MultiBoot Install: Disk used size: " + str(usb.bytes2human(usb_details['size_used'])))
            log("MultiBoot Install: Disk free size: " + str(usb.bytes2human(usb_details['size_free'])))
            log("MultiBoot Install: Filesystem: " + usb_details['file_system'])
            log("MultiBoot Install: Disk vendor: " + usb_details['vendor'])
            log("MultiBoot Install: Disk model: " + usb_details['model'])
            log("MultiBoot Install: ISO file: " + iso_name(config.image_path))

            if os.path.exists(config.image_path):
                # self.ui.image_path.clear()
                if config.distro:
                    log("MultiBoot Install: Distro type detected: " + config.distro)
                    if not os.path.exists(
                            os.path.join(config.usb_mount, "multibootusb", iso_basename(config.image_path))):
                        config.persistence = self.ui.slider_persistence.value() * 1024 * 1024
                        log("Persistence chosen is " + str(bytes2human(config.persistence)))
                        install_size = iso_size(config.image_path) + config.persistence
                        if install_size >= disk_usage(config.usb_mount).free:
                            log("ERROR: Not enough space available on " + config.usb_disk)
                            QtWidgets.QMessageBox.information(self, "No Space.",
                                                              "No space available on " + config.usb_disk)
                            self.ui_enable_controls()
                        else:
                            reply = QtWidgets.QMessageBox.question(self, 'Review selection...',
                                                                   'Selected USB disk: %s\n' % config.usb_disk +
                                                                   'USB mount point: %s\n' % config.usb_mount +
                                                                   'Selected distro: %s\n\n' % iso_name(
                                                                       config.image_path) +
                                                                   'Proceed with installation?',
                                                                   QtWidgets.QMessageBox.Yes | QtWidgets.QMessageBox.No,
                                                                   QtWidgets.QMessageBox.No)

                            if reply == QtWidgets.QMessageBox.Yes:
                                self.ui.slider_persistence.setEnabled(False)
                                copy_mbusb_dir_usb(config.usb_disk)
                                config.process_exist = True
                                self.progress_thread_install.start()
                            elif reply == QtWidgets.QMessageBox.No:
                                self.ui_enable_controls()

                    else:
                        QtWidgets.QMessageBox.information(self, 'Already exists...',
                                                          os.path.basename(
                                                              config.image_path) + ' is already installed.')
                        self.ui_enable_controls()
                else:
                    QtWidgets.QMessageBox.information(self, 'No support...',
                                                      'Sorry.\n' + os.path.basename(config.image_path) +
                                                      ' is not supported at the moment.\n'
                                                      'Please email this issue to feedback.multibootusb@gmail.com')
                    self.ui_enable_controls()

                    # Added to refresh usb disk remaining size after distro installation
                    # self.update_gui_usb_info()

    def dd_finished(self):
        """
        Re-enable the blocked widgets for newer use.
        :return:
        """
        self.ui.progressbar.setValue(0)
        self.ui.statusbar.showMessage("Status: Idle")
        config.process_exist = None

        msgBox = QtWidgets.QMessageBox()
        msgBox.setText("Image succesfully written to USB disk.")
        msgBox.setInformativeText("Reboot to boot from USB or test it from <b>Boot ISO/USB</b> tab.");
        msgBox.setStandardButtons(QtWidgets.QMessageBox.Ok)
        msgBox.setIcon(QtWidgets.QMessageBox.Information)
        msgBox.exec()

        self.ui_enable_controls()

    def dd_start(self):
        """
        Function to block the widgets under ISO Imager tab...
        :return:
        """
        self.ui.progressbar.setValue(0)
        self.ui.statusbar.showMessage("Status: Idle")
        # FIXME        self.ui.lineEdit_3.clear()
        self.ui.button_browse_image.setEnabled(False)
        self.ui.combo_drives.setEnabled(False)
        # FIXME self.ui.pushbtn_imager_refreshusb.setEnabled(False)
        status_text = ("Status: Writing " + os.path.basename(config.image_path) + " to " + config.usb_disk)
        self.ui.statusbar.showMessage(status_text)

    def dd_quit(self):
        self.ui.progressbar.setValue(0)
        self.ui.statusbar.showMessage("Status: Idle")
        self.ui.combo_drives.setEnabled(True)
        self.ui.button_browse_image.setEnabled(True)
        QtWidgets.QMessageBox.information(self, 'Failed!', 'Failed writing image.')

    def dd_write(self):
        self.ui_disable_controls()

        if not config.usb_disk:
            QtWidgets.QMessageBox.information(self, 'No USB disk selected',
                                              'Please insert USB disk and click "Detect Drives".')
            self.ui_enable_controls()
        elif not config.image_path:
            QtWidgets.QMessageBox.information(self, 'No ISO selected', 'Please select an ISO.')
            self.ui_enable_controls()
        else:
            imager = Imager()
            if platform.system() == 'Linux' and config.usb_details['devtype'] == "partition":
                gen.log('Selected device is a partition. Please select a disk from the drop down list')
                QtWidgets.QMessageBox.information(self, 'Incompatible device', 'Selected device (%s) is a partition!\n'
                                                                               'ISO must be written to a whole disk.'
                                                                               '\n\nPlease select a disk from the drop down list.' % config.usb_disk)
                self.ui_enable_controls()
            else:
                usb_disk_size = int(imager.imager_usb_detail(config.usb_disk, partition=0).total_size)
                self.iso_size = os.path.getsize(config.image_path)
                if self.iso_size >= usb_disk_size:
                    QtWidgets.QMessageBox.information(self, "No enough space on disk.",
                                                      os.path.basename(config.image_path) +
                                                      " size is larger than the size of " + config.usb_disk)
                    self.ui_enable_controls()
                # elif gen.process_exist('explorer.exe') is not False:
                #    # Check if windows explorer is running and inform user to close it.
                #    QtWidgets.QMessageBox.information(self, "Windows Explorer", "Windows Explorer is running\n"
                #                                                                "You need to close it before writing ISO "
                #                                                                "image to disk...")
                else:
                    reply = QtWidgets.QMessageBox.question \
                        (self, 'Review selection',
                         'Selected disk: %s\n' % config.usb_disk +
                         'Selected image: %s\n\n' % os.path.basename(config.image_path) +
                         'Proceed with writing image to disk?',
                         QtWidgets.QMessageBox.Yes | QtWidgets.QMessageBox.No, QtWidgets.QMessageBox.No)

                    if reply == QtWidgets.QMessageBox.Yes:
                        self.dd_start()
                        config.process_exist = True
                        self.progress_thread_dd.start()
                    elif reply == QtWidgets.QMessageBox.No:
                        self.ui_enable_controls()

    def on_close_Click(self):
        """
        Closes main GUI.
        :return:
        """
        self.close()

    def closeEvent(self, event):
        """
        To capture the main close event.
        :param event: Close event.
        :return:
        """
        if config.process_exist == None:
            event.accept()
        else:
            reply = QtWidgets.QMessageBox.question(self, 'Exit MultiBootUSB...',
                                                   "A process is still running.\n"
                                                   "Do you really want to quit multibootusb?",
                                                   QtWidgets.QMessageBox.Yes,
                                                   QtWidgets.QMessageBox.No)
            if reply == QtWidgets.QMessageBox.Yes:
                log("Closing multibootusb...")
                event.accept()
                sys.exit(0)
            else:
                log("Close event cancelled.")
                event.ignore()


class GuiInstallProgress(QtCore.QThread):
    """
    Update GUI thread during install.
    """
    update = QtCore.pyqtSignal(int)
    status = QtCore.pyqtSignal(str)
    finished = QtCore.pyqtSignal()

    def __init__(self):
        QtCore.QThread.__init__(self)

    def __del__(self):
        self.wait()

    def run(self):
        install_dir = os.path.join(config.usb_mount, "multibootusb", iso_basename(config.image_path))
        self.thread = GenericThread(install_progress)
        status_text = "Status: "
        self.thread.start()
        while self.thread.isRunning():
            if config.status_text.strip():
                config.status_text = config.status_text.replace(install_dir + "/", "Extracting ")
            self.update.emit(config.percentage)
            self.status.emit(config.status_text)
            if not self.thread.isFinished() and config.percentage == 100:
                config.status_text = "Status: Please wait..."
                self.status.emit("Status: Please wait...")
            time.sleep(0.1)

        self.update.emit(100)
        self.update.emit(0)

        self.status.emit("Status: Installing boot loader...")

        if self.thread.isFinished():
            config.status_text = ""
            self.finished.emit()

        log("Distro extraction completed...")

        return


class GuiUninstallProgress(QtCore.QThread):
    """
    Update GUI thread during uninstall.
    """
    update = QtCore.pyqtSignal(int)
    status = QtCore.pyqtSignal(str)
    finished = QtCore.pyqtSignal()

    def __init__(self):
        QtCore.QThread.__init__(self)
        self.thread = GenericThread(uninstall_progress)

    def __del__(self):
        self.wait()

    def run(self):
        self.thread.start()

        while self.thread.isRunning():
            self.update.emit(config.percentage)
            self.status.emit(config.status_text)
            if not self.thread.isFinished() and config.percentage == 100:
                config.status_text = "Please wait..."
            time.sleep(0.1)

        self.update.emit(100)
        self.update.emit(0)
        config.percentage = 0
        self.status.emit("Updating syslinux.cfg file...")

        if self.thread.isFinished():
            config.status_text = ""
            self.finished.emit()

        log("Distro uninstall is complete...")

        return


class DD_Progress(QtCore.QThread):
    """
    Update GUI progress bar without blocking rest of GUI element when dd process is in progress.
    """
    update = QtCore.pyqtSignal(int)
    status = QtCore.pyqtSignal(str)
    finished = QtCore.pyqtSignal()

    def __init__(self):
        QtCore.QThread.__init__(self)

        if platform.system() == 'Linux':
            self.thread = GenericThread(dd_linux)
        elif platform.system() == 'Windows':
            self.thread = GenericThread(dd_win)

    def __del__(self):
        self.wait()

    def run(self):
        self.thread.start()
        while self.thread.isRunning():
            if config.imager_percentage:
                self.update.emit(config.imager_percentage)
            if not self.thread.isFinished() and config.percentage == 100:
                config.imager_status_text = ""
                self.status.emit("Please wait...")
            time.sleep(0.1)

        self.update.emit(100)
        self.update.emit(0)

        if self.thread.isFinished():
            config.status_text = ""
            self.finished.emit()

        return


class GenericThread(QtCore.QThread):
    def __init__(self, function, *args, **kwargs):
        QtCore.QThread.__init__(self)
        self.function = function
        self.args = args
        self.kwargs = kwargs

    def __del__(self):
        self.wait()

    def run(self):
        self.function(*self.args, **self.kwargs)
        return


def show_admin_info():
    """
    Show simple information box reminding user to run the software with admin/root privilege.
    Only required under Linux as the windows executable always will start with admin privilege.
    :return:
    """
    msg = QtWidgets.QMessageBox()
    msg.setIcon(QtWidgets.QMessageBox.Information)
    msg.setText('Admin privilege is required to run multibootusb.\n If you are running from source try '
                '\'sudo python3 ./multibootusb\'\n or you can try \'multibootusb-pkexec\' (post install)')
    msg.exec_()


def main_gui():
    app = QtWidgets.QApplication(sys.argv)
    #    ui_about = Ui_About()
    #    ui = Ui_MainWindow()

    window = AppGui()
    window.show()
    window.setWindowTitle("MultiBootUSB - " + mbusb_version())
    window.setWindowIcon(QtGui.QIcon(resource_path(os.path.join("data", "tools", "multibootusb.png"))))

    if platform.system() == 'Linux':
        if os.getuid() != 0:
            show_admin_info()
    sys.exit(app.exec_())
<|MERGE_RESOLUTION|>--- conflicted
+++ resolved
@@ -1,823 +1,818 @@
-#!/usr/bin/env python3
-# -*- coding: utf-8 -*-
-# Name:     mbusb_gui.py
-# Purpose:  Module to handle multibootusb through gui
-# Authors:  Sundar
-# Licence:  This file is a part of multibootusb package. You can redistribute it or modify
-# under the terms of GNU General Public License, v.2 or above
-
-import os
-import platform
-import sys
-import signal
-from PyQt5 import QtCore, QtGui, QtWidgets
-import subprocess
-import time
-from scripts.gui.ui_multibootusb import Ui_MainWindow
-from scripts.gui.ui_about import Ui_About
-from . import usb
-from .gen import *
-from .install import *
-from .uninstall_distro import *
-from .syslinux import *
-from .distro import *
-from .qemu import *
-from .iso import *
-# from .imager import *
-from .imager import Imager, dd_linux, dd_win
-from . import persistence
-from . import config
-from . import admin
-from . import qemu
-from .update_cfg_file import update_distro_cfg_files
-import scripts.gui.resources
-
-
-class AppGui(qemu.Qemu, Imager, QtWidgets.QMainWindow, Ui_MainWindow):
-    """
-    Main multibootusb GUI manipulation class.
-    """
-
-    def __init__(self):
-        QtWidgets.QMainWindow.__init__(self)
-        self.ui = Ui_MainWindow()
-        self.ui.setupUi(self)
-
-        self.ui.tabWidget.setCurrentIndex(0)
-        #       self.qemu = Qemu()
-
-        self.ui.label_persistence_value.setVisible(False)
-        self.ui.label_persistence.setVisible(False)
-        self.ui.slider_persistence.setVisible(False)
-
-        config.usb_disk = None
-        config.image_path = None
-
-        #  Main Tab
-        self.ui.checkbox_all_drives.clicked.connect(self.onAllDrivesClicked)
-        self.ui.button_detect_drives.clicked.connect(self.onRefreshClick)
-        self.ui.action_Quit.triggered.connect(self.on_close_Click)
-        self.ui.action_About.triggered.connect(self.onAboutClick)
-        self.ui.button_browse_image.clicked.connect(self.browse_iso)
-        #         self.ui.combo_drives.activated[str].connect(self.onComboChange)
-        self.ui.combo_drives.currentIndexChanged.connect(self.onComboChange)
-        self.ui.button_install_distro.clicked.connect(self.onCreateClick)
-        self.ui.button_uninstall_distro.clicked.connect(self.OnUninstallClick)
-        self.ui.slider_persistence.valueChanged.connect(self.update_slider_text)
-        #         self.ui.slider_persistence.sliderReleased.connect(self.ui_update_persistence)
-
-        # ISO Imager Tab
-        self.ui.button_write_image_to_disk.clicked.connect(self.dd_write)
-
-        #  Syslinux Tab
-        self.ui.button_install_syslinux.clicked.connect(self.onInstall_syslinuxClick)
-        self.ui.button_edit_syslinux.clicked.connect(self.onedit_syslinux)
-
-        # QEMU Tab
-        self.ui.boot_iso_qemu.clicked.connect(self.on_Qemu_Boot_iso_Click)
-        self.ui.boot_usb_qemu.clicked.connect(self.on_Qemu_Boot_usb_Click)
-        #         self.ui.combo_iso_boot_ram.activated[str].connect(self.qemu_iso_ram)
-        #         self.ui.combo_usb_boot_ram.activated[str].connect(self.qemu_usb_ram)
-        #         self.ui.boot_usb_qemu.clicked.connect(lambda: self.on_Qemu_Boot_usb_Click(str(self.ui.combo_drives.currentText())))
-        #  Update progressbar and status  (Main ISO install)
-        self.progress_thread_install = GuiInstallProgress()
-        self.progress_thread_install.finished.connect(self.install_syslinux)
-        self.progress_thread_install.update.connect(self.ui.progressbar.setValue)
-        self.progress_thread_install.status.connect(self.ui.statusbar.showMessage)
-
-        #  Update progressbar and status  (Uninstall from previous install)
-        self.progress_thread_uninstall = GuiUninstallProgress()
-        self.progress_thread_uninstall.finished.connect(self.uninstall_sys_file_update)
-        self.progress_thread_uninstall.update.connect(self.ui.progressbar.setValue)
-        self.progress_thread_uninstall.status.connect(self.ui.statusbar.showMessage)
-
-        #  Update progressbar and status  (dd ISO)
-        self.progress_thread_dd = DD_Progress()
-        self.progress_thread_dd.update.connect(self.ui.progressbar.setValue)
-        self.progress_thread_dd.finished.connect(self.dd_finished)
-        self.progress_thread_dd.status.connect(self.ui.statusbar.showMessage)
-
-        prepare_mbusb_host_dir()
-        self.onRefreshClick()
-
-    def onAllDrivesClicked(self):
-        """
-        Include fixed drives to available USB devices.
-        :return:
-        """
-        if self.ui.checkbox_all_drives.isChecked() is False:
-            self.onRefreshClick()
-            return
-
-        reply = QtWidgets.QMessageBox.warning(self, "WARNING!",
-                                              "This option enables working with fixed drives\n\
-and is potentially VERY DANGEROUS\n\n\
-Are you SURE you want to enable it?",
-                                              QtWidgets.QMessageBox.Yes | QtWidgets.QMessageBox.No,
-                                              QtWidgets.QMessageBox.No)
-
-        if reply == QtWidgets.QMessageBox.No:
-            self.ui.checkbox_all_drives.setChecked(False)
-        elif reply == QtWidgets.QMessageBox.Yes:
-            self.ui.checkbox_all_drives.setChecked(True)
-            self.onRefreshClick()
-
-    def onAboutClick(self):
-        about = QtWidgets.QDialog()
-        about.ui = Ui_About()
-        about.ui.setupUi(about)
-        about.setAttribute(QtCore.Qt.WA_DeleteOnClose)
-        about.setWindowTitle("About MultiBootUSB - " + mbusb_version())
-        about.setWindowIcon(QtGui.QIcon(resource_path(os.path.join("data", "tools", "multibootusb.png"))))
-        about.ui.button_close.clicked.connect(about.close)
-
-        about.exec_()
-
-    def onComboChange(self):
-        """
-        Detects and updates GUI with populated USB device details.
-        :return:
-        """
-        self.ui.installed_distros.clear()
-        config.usb_disk = str(self.ui.combo_drives.currentText())
-        config.imager_usb_disk = str(self.ui.combo_drives.currentText())
-
-        if config.usb_disk:
-            log("Selected device " + config.usb_disk)
-
-            config.usb_details = usb.details(config.usb_disk)
-            config.persistence_max_size = persistence.max_disk_persistence(config.usb_disk)
-            config.usb_mount = config.usb_details.get('mount_point', "")
-            self.ui.usb_dev.setText(config.usb_disk)
-
-            self.ui.usb_vendor.setText(config.usb_details.get('vendor', ""))
-            self.ui.usb_model.setText(config.usb_details.get('model', ""))
-            self.ui.usb_size.setText(str(usb.bytes2human(config.usb_details.get('size_total', ""))))
-            self.ui.usb_mount.setText(config.usb_details.get('mount_point', ""))
-            self.ui.usb_type.setText(config.usb_details.get('devtype', ""))
-            self.ui.usb_fs.setText(config.usb_details.get('file_system', ""))
-
-            self.update_list_box(config.usb_disk)
-            self.ui_update_persistence()
-        else:
-            self.ui.usb_dev.clear()
-            self.ui.usb_vendor.clear()
-            self.ui.usb_model.clear()
-            self.ui.usb_size.clear()
-            self.ui.usb_mount.clear()
-            self.ui.usb_type.clear()
-            self.ui.usb_fs.clear()
-
-            log("No USB disk found...")
-
-    def onRefreshClick(self):
-        """
-        Calls function to detect USB devices.
-        :return:
-        """
-        self.ui.combo_drives.clear()
-        if self.ui.checkbox_all_drives.isChecked():
-            detected_devices = usb.list_devices(fixed=True)
-        else:
-            detected_devices = usb.list_devices()
-
-        if detected_devices:
-            for device in detected_devices:
-                self.ui.combo_drives.addItem(str(device))
-            self.ui.combo_drives.setCurrentIndex(0)
-
-    def update_list_box(self, usb_disk):
-        """
-        Updates listbox with installed distros on selected USB disk.
-        :param usb_mount: Selected USB disk from combobox.
-        :return:
-        """
-        distro_list = install_distro_list()
-        if distro_list is not None:
-            self.ui.installed_distros.clear()
-            for name in distro_list:
-                self.ui.installed_distros.addItem(name)
-        else:
-            if not config.usb_mount:
-                log("USB disk is not mounted and can't update list widget...")
-
-    def browse_iso(self):
-        if str(self.ui.image_path.text()):
-            self.ui.image_path.clear()
-        preference_file_path = os.path.join(multibootusb_host_dir(), "preference", "iso_dir.txt")
-        dir_path = ''
-        if os.path.exists(preference_file_path):
-            dir_path = open(preference_file_path, 'r').read()
-
-<<<<<<< HEAD
-        config.image_path = \
-        QtWidgets.QFileDialog.getOpenFileName(self, 'Select an iso...', dir_path, 'ISO Files (*.iso)')[0]
-=======
-        config.image_path = QtWidgets.QFileDialog.getOpenFileName(self, 'Select an iso...', dir_path, 'ISO Files (*.iso);; Zip Files(*.zip)')[0]
->>>>>>> 1e77980b
-
-        if config.image_path:
-            default_dir_path = os.path.dirname(config.image_path)
-            gen.write_to_file(preference_file_path, default_dir_path)
-
-            if platform.system() == "Windows":
-                if "/" in config.image_path:
-                    config.image_path = config.image_path.strip().replace("/", "\\")
-
-            self.ui.image_path.insert(str(config.image_path))
-            self.ui.label_image_size_value.setText(str(bytes2human(iso_size(config.image_path))))
-            self.ui.label_image_size_value.setVisible(True)
-            self.ui.label_image_bootable_value.setText(str(is_bootable(config.image_path)))
-            self.ui.label_image_bootable_value.setVisible(True)
-
-            if os.path.exists(config.image_path):
-                clean_iso_cfg_ext_dir(os.path.join(multibootusb_host_dir(), "iso_cfg_ext_dir"))  # Need to be cleaned.
-                extract_cfg_file(config.image_path)
-                config.distro = distro(iso_cfg_ext_dir(), config.image_path)  # Detect supported distro
-                self.ui.label_image_type_value.setText(str(config.distro))
-                self.ui.label_image_type_value.setVisible(True)
-                if config.distro:
-                    per_availability = persistence.persistence_distro(config.distro, config.image_path)
-                    if per_availability is not None:
-                        config.persistence_available = True
-                        if config.usb_disk:
-                            per_max_size = persistence.max_disk_persistence(config.usb_disk)
-                            config.persistence_max_size = per_max_size
-                            log('Persistence Max Size: ' + str(bytes2human(per_max_size)))
-                    else:
-                        config.persistence_available = False
-                        log('Persistence is not available for ' + iso_name(config.image_path))
-
-                    self.ui_update_persistence()
-        else:
-            log("File not selected...")
-
-    def ui_update_persistence(self):
-        #         log("===== config.persistence_available = " + str(config.persistence_available))
-        #         log("===== config.persistence_max_size = " + str(config.persistence_max_size))
-        #         log("===== config.persistence = " + str(config.persistence))
-        if config.persistence_available and config.persistence_max_size:
-            self.ui.label_persistence_value.setVisible(True)
-            self.ui.label_persistence.setVisible(True)
-            self.ui.slider_persistence.setVisible(True)
-            self.ui.label_persistence_value.setEnabled(True)
-            self.ui.label_persistence.setEnabled(True)
-            self.ui.slider_persistence.setEnabled(True)
-            self.ui.slider_persistence.setTickInterval(10)
-            self.ui.slider_persistence.setSingleStep(10)
-            self.ui.slider_persistence.setMaximum(config.persistence_max_size / 1024 / 1024)
-        #             log("===== getMaximum = " + self.ui.slider_persistence.getMaximum()
-        else:
-            self.ui.label_persistence_value.setEnabled(False)
-            self.ui.label_persistence.setEnabled(False)
-            self.ui.slider_persistence.setEnabled(False)
-            self.ui.label_persistence_value.setVisible(False)
-            self.ui.label_persistence.setVisible(False)
-            self.ui.slider_persistence.setVisible(False)
-
-    def ui_disable_persistence(self):
-        self.ui.label_persistence_value.setEnabled(False)
-        self.ui.label_persistence.setEnabled(False)
-        self.ui.slider_persistence.setEnabled(False)
-        self.ui.label_persistence_value.setVisible(False)
-        self.ui.label_persistence.setVisible(False)
-        self.ui.slider_persistence.setVisible(False)
-
-    def ui_disable_controls(self):
-        self.ui.combo_drives.setEnabled(False)
-        self.ui.checkbox_all_drives.setEnabled(False)
-        self.ui.button_detect_drives.setEnabled(False)
-        self.ui.button_browse_image.setEnabled(False)
-        self.ui.image_path.setEnabled(False)
-        self.ui.tabWidget.setEnabled(False)
-
-    def ui_enable_controls(self):
-        self.ui.combo_drives.setEnabled(True)
-        self.ui.checkbox_all_drives.setEnabled(True)
-        self.ui.button_detect_drives.setEnabled(True)
-        self.ui.button_browse_image.setEnabled(True)
-        self.ui.image_path.setEnabled(True)
-        self.ui.tabWidget.setEnabled(True)
-
-    def update_slider_text(self):
-        slide_value = self.ui.slider_persistence.value() * 1024 * 1024
-        self.ui.label_persistence_value.setText(bytes2human(slide_value))
-        config.persistence = slide_value
-
-    def install_syslinux(self):
-        """
-        Function to install syslinux on distro directory and on selected USB disks.
-        :return:
-        """
-        self.ui.statusbar.showMessage(str("Status: Installing Syslinux..."))
-        syslinux_distro_dir(config.usb_disk, config.image_path, config.distro)
-        syslinux_default(config.usb_disk)
-        update_distro_cfg_files(config.image_path, config.usb_disk, config.distro, config.persistence)
-        self.update_list_box(config.usb_disk)
-        if sys.platform.startswith("linux"):
-            self.ui.statusbar.showMessage("Status: Sync is in progress...")
-            os.sync()
-        self.ui.statusbar.showMessage("Status: Idle")
-        self.ui_disable_persistence()
-        log(iso_name(config.image_path) + ' has been successfully installed.')
-        QtWidgets.QMessageBox.information(self, 'Finished...',
-                                          iso_name(config.image_path) + ' has been successfully installed.')
-        config.process_exist = None
-        self.ui_enable_controls()
-
-    def onInstall_syslinuxClick(self):
-        """
-        Function to install syslinux/extlinux on selected USB disk.
-        :return:
-        """
-
-        self.ui_disable_controls()
-        if platform.system() == "Linux" or platform.system() == "Windows":
-            if self.ui.check_install_sys_all.isChecked() or self.ui.check_install_sys_only.isChecked():
-                if platform.system() == 'Linux' and config.usb_disk[-1].isdigit() is False:
-                    gen.log('Selected USB is a disk. Please select a disk partition from the drop down list')
-                    QtWidgets.QMessageBox.information(self, 'No Partition...!',
-                                                      'USB disk selected doesn\'t contain a partition.\n'
-                                                      'Please select the partition (ending '
-                                                      'with a digit eg. /dev/sdb1)\nfrom the drop down list.')
-
-                else:
-                    log("Installing default syslinux on " + config.usb_disk)
-                    ret = syslinux_default(config.usb_disk)
-                    if ret is True:
-                        if self.ui.check_install_sys_all.isChecked():
-                            log("Copying multibootusb directory to " + config.usb_mount)
-                            for dirpath, dirnames, filenames in os.walk(
-                                    resource_path(os.path.join("tools", "multibootusb"))):
-                                for f in filenames:
-                                    log("Copying " + f)
-                                    shutil.copy(resource_path(os.path.join(dirpath, f)),
-                                                os.path.join(self.usb.get_usb(config.usb_disk).mount, "multibootusb"))
-                        QtWidgets.QMessageBox.information(self, 'Install Success...',
-                                                          'Syslinux installed successfully on ' + config.usb_disk)
-                    elif ret is False:
-                        QtWidgets.QMessageBox.information(self, 'Install error...',
-                                                          'Sorry. Syslinux failed to install on ' + config.usb_disk)
-            else:
-                QtWidgets.QMessageBox.information(self, 'No selection...',
-                                                  'Please select one of the option from above.')
-
-        self.ui_enable_controls()
-
-    def onedit_syslinux(self):
-        """
-        Function to edit main syslinux.cfg file.
-        :return:
-        """
-        # Function to edit syslinux.cfg file on editors like gedit, notepad etc.
-        # Suggest me more editor which can be included in to this function.
-        sys_cfg_file = os.path.join(config.usb_mount, "multibootusb", "syslinux.cfg")
-        log("Locating " + sys_cfg_file)
-        editor = ''
-        if not os.path.exists(sys_cfg_file):
-            log("syslinux.cfg file not found...")
-            QtWidgets.QMessageBox.information(self, 'File not found...', 'Sorry. Unable to locate syslinux.cfg file.\n'
-                                                                         'You can only edit syslinux.cfg file generated by multibootusb.')
-        else:
-            if platform.system() == "Linux":
-                for e in config.editors_linux:
-                    if subprocess.call('which ' + e, shell=True) == 0:
-                        log("Editor found is " + e)
-                        editor = e
-                        break
-            elif platform.system() == "Windows":
-                for e in config.editors_win:
-                    if not shutil.which(e) is None:
-                        log("Editor found is " + e)
-                        editor = e
-                        break
-            if not editor:
-                QtWidgets.QMessageBox.information(self, 'Editor not found...',
-                                                  'Sorry. Installed editor is not supported by multibootusb\n'
-                                                  'Edit ' + sys_cfg_file + ' manually.\n')
-            else:
-                try:
-                    subprocess.Popen(editor + " '" + sys_cfg_file + "'", shell=True).pid
-                except OSError:
-                    QtWidgets.QMessageBox.warning(self, 'Error...',
-                                                  'Failed to open syslinux.cfg file.\n'
-                                                  'Edit syslinux.cfg file manually.\n')
-
-    def OnUninstallClick(self):
-        """
-        Triggers a function to uninstall a selected distro.
-        :return:
-        """
-
-        self.ui_disable_controls()
-
-        if self.ui.installed_distros.currentItem() is None:
-            log("Please select a distro from the list.")
-            QtWidgets.QMessageBox.information(self, 'No selection.', 'Please select a distro from the list.')
-            self.ui_enable_controls()
-        else:
-            config.uninstall_distro_dir_name = str(self.ui.installed_distros.currentItem().text()).strip()
-            reply = QtWidgets.QMessageBox.question(self, "Review selection...",
-                                                   "Are you sure to uninstall " + config.uninstall_distro_dir_name,
-                                                   QtWidgets.QMessageBox.Yes | QtWidgets.QMessageBox.No,
-                                                   QtWidgets.QMessageBox.No)
-
-            if reply == QtWidgets.QMessageBox.Yes:
-                if not os.path.exists(os.path.join(config.usb_mount, 'multibootusb', config.uninstall_distro_dir_name)):
-                    log("Distro install directory not found. Just updating syslinux.cfg file.")
-                    update_sys_cfg_file()
-                    # self.uninstall.update_sys_cfg_file()
-                    self.ui_enable_controls()
-                else:
-                    self.progress_thread_uninstall.start()
-            else:
-                self.ui_enable_controls()
-
-    def uninstall_sys_file_update(self):
-        """
-        Function to remove and update uninstall distro text.
-        :return:
-        """
-        update_sys_cfg_file()
-        self.update_list_box(config.usb_mount)
-        if sys.platform.startswith("linux"):
-            self.ui.statusbar.showMessage("Status: Sync in progress...")
-            os.sync()
-        self.ui.statusbar.showMessage("Status: Idle")
-        QtWidgets.QMessageBox.information(self, 'Uninstall Complete...',
-                                          config.uninstall_distro_dir_name + ' has been successfully removed.')
-        self.ui_enable_controls()
-
-    def onCreateClick(self):
-        """
-        Main function to create bootable USB disk.
-        :param usb_disk: ComboBox text as detected USB disk.
-        :param iso_link: LineEdit text as selected ISO link.
-        :return:
-        """
-
-        self.ui_disable_controls()
-
-        if not config.usb_disk:
-            log("ERROR: No USB device found.")
-            QtWidgets.QMessageBox.information(self, "No Device...",
-                                              "No USB device found.\n\nInsert USB and use Refresh USB button to detect USB.")
-            self.ui_enable_controls()
-        elif not config.image_path:
-            log("No ISO selected.")
-            QtWidgets.QMessageBox.information(self, "No ISO...", "No ISO found.\n\nPlease select an ISO.")
-            self.ui_enable_controls()
-        elif usb.details(config.usb_disk)['mount_point'] == 'No_Mount':
-            log("ERROR: USB disk is not mounted.")
-            QtWidgets.QMessageBox.information(self, "No Mount...", "USB disk is not mounted.\n"
-                                                                   "Please mount USB disk and press refresh USB button.")
-            self.ui_enable_controls()
-        elif platform.system() == 'Linux' and config.usb_disk[-1].isdigit() is False:
-            gen.log('Selected USB is a disk. Please select a disk partition from the drop down list')
-            QtWidgets.QMessageBox.information(self, 'No Partition...!',
-                                              'USB disk selected doesn\'t contain a partition.\n'
-                                              'Please select the partition (ending '
-                                              'with a digit eg. /dev/sdb1)\nfrom the drop down list.')
-            self.ui_enable_controls()
-        else:
-            # clean_iso_cfg_ext_dir(os.path.join(multibootusb_host_dir(), "iso_cfg_ext_dir"))  # Need to be cleaned.
-            # extract_cfg_file(config.image_path)  # Extract files from ISO
-            # config.distro = distro(iso_cfg_ext_dir(), config.image_path)  # Detect supported distro
-            usb_details = usb.details(config.usb_disk)
-            log("MultiBoot Install: USB Disk: " + config.usb_disk)
-            log("MultiBoot Install: USB Label: " + config.usb_label)
-            log("MultiBoot Install: USB UUID: " + config.usb_uuid)
-            log("MultiBoot Install: USB mount path: " + config.usb_mount)
-            log("MultiBoot Install: Disk total size: " + str(usb.bytes2human(usb_details['size_total'])))
-            log("MultiBoot Install: Disk used size: " + str(usb.bytes2human(usb_details['size_used'])))
-            log("MultiBoot Install: Disk free size: " + str(usb.bytes2human(usb_details['size_free'])))
-            log("MultiBoot Install: Filesystem: " + usb_details['file_system'])
-            log("MultiBoot Install: Disk vendor: " + usb_details['vendor'])
-            log("MultiBoot Install: Disk model: " + usb_details['model'])
-            log("MultiBoot Install: ISO file: " + iso_name(config.image_path))
-
-            if os.path.exists(config.image_path):
-                # self.ui.image_path.clear()
-                if config.distro:
-                    log("MultiBoot Install: Distro type detected: " + config.distro)
-                    if not os.path.exists(
-                            os.path.join(config.usb_mount, "multibootusb", iso_basename(config.image_path))):
-                        config.persistence = self.ui.slider_persistence.value() * 1024 * 1024
-                        log("Persistence chosen is " + str(bytes2human(config.persistence)))
-                        install_size = iso_size(config.image_path) + config.persistence
-                        if install_size >= disk_usage(config.usb_mount).free:
-                            log("ERROR: Not enough space available on " + config.usb_disk)
-                            QtWidgets.QMessageBox.information(self, "No Space.",
-                                                              "No space available on " + config.usb_disk)
-                            self.ui_enable_controls()
-                        else:
-                            reply = QtWidgets.QMessageBox.question(self, 'Review selection...',
-                                                                   'Selected USB disk: %s\n' % config.usb_disk +
-                                                                   'USB mount point: %s\n' % config.usb_mount +
-                                                                   'Selected distro: %s\n\n' % iso_name(
-                                                                       config.image_path) +
-                                                                   'Proceed with installation?',
-                                                                   QtWidgets.QMessageBox.Yes | QtWidgets.QMessageBox.No,
-                                                                   QtWidgets.QMessageBox.No)
-
-                            if reply == QtWidgets.QMessageBox.Yes:
-                                self.ui.slider_persistence.setEnabled(False)
-                                copy_mbusb_dir_usb(config.usb_disk)
-                                config.process_exist = True
-                                self.progress_thread_install.start()
-                            elif reply == QtWidgets.QMessageBox.No:
-                                self.ui_enable_controls()
-
-                    else:
-                        QtWidgets.QMessageBox.information(self, 'Already exists...',
-                                                          os.path.basename(
-                                                              config.image_path) + ' is already installed.')
-                        self.ui_enable_controls()
-                else:
-                    QtWidgets.QMessageBox.information(self, 'No support...',
-                                                      'Sorry.\n' + os.path.basename(config.image_path) +
-                                                      ' is not supported at the moment.\n'
-                                                      'Please email this issue to feedback.multibootusb@gmail.com')
-                    self.ui_enable_controls()
-
-                    # Added to refresh usb disk remaining size after distro installation
-                    # self.update_gui_usb_info()
-
-    def dd_finished(self):
-        """
-        Re-enable the blocked widgets for newer use.
-        :return:
-        """
-        self.ui.progressbar.setValue(0)
-        self.ui.statusbar.showMessage("Status: Idle")
-        config.process_exist = None
-
-        msgBox = QtWidgets.QMessageBox()
-        msgBox.setText("Image succesfully written to USB disk.")
-        msgBox.setInformativeText("Reboot to boot from USB or test it from <b>Boot ISO/USB</b> tab.");
-        msgBox.setStandardButtons(QtWidgets.QMessageBox.Ok)
-        msgBox.setIcon(QtWidgets.QMessageBox.Information)
-        msgBox.exec()
-
-        self.ui_enable_controls()
-
-    def dd_start(self):
-        """
-        Function to block the widgets under ISO Imager tab...
-        :return:
-        """
-        self.ui.progressbar.setValue(0)
-        self.ui.statusbar.showMessage("Status: Idle")
-        # FIXME        self.ui.lineEdit_3.clear()
-        self.ui.button_browse_image.setEnabled(False)
-        self.ui.combo_drives.setEnabled(False)
-        # FIXME self.ui.pushbtn_imager_refreshusb.setEnabled(False)
-        status_text = ("Status: Writing " + os.path.basename(config.image_path) + " to " + config.usb_disk)
-        self.ui.statusbar.showMessage(status_text)
-
-    def dd_quit(self):
-        self.ui.progressbar.setValue(0)
-        self.ui.statusbar.showMessage("Status: Idle")
-        self.ui.combo_drives.setEnabled(True)
-        self.ui.button_browse_image.setEnabled(True)
-        QtWidgets.QMessageBox.information(self, 'Failed!', 'Failed writing image.')
-
-    def dd_write(self):
-        self.ui_disable_controls()
-
-        if not config.usb_disk:
-            QtWidgets.QMessageBox.information(self, 'No USB disk selected',
-                                              'Please insert USB disk and click "Detect Drives".')
-            self.ui_enable_controls()
-        elif not config.image_path:
-            QtWidgets.QMessageBox.information(self, 'No ISO selected', 'Please select an ISO.')
-            self.ui_enable_controls()
-        else:
-            imager = Imager()
-            if platform.system() == 'Linux' and config.usb_details['devtype'] == "partition":
-                gen.log('Selected device is a partition. Please select a disk from the drop down list')
-                QtWidgets.QMessageBox.information(self, 'Incompatible device', 'Selected device (%s) is a partition!\n'
-                                                                               'ISO must be written to a whole disk.'
-                                                                               '\n\nPlease select a disk from the drop down list.' % config.usb_disk)
-                self.ui_enable_controls()
-            else:
-                usb_disk_size = int(imager.imager_usb_detail(config.usb_disk, partition=0).total_size)
-                self.iso_size = os.path.getsize(config.image_path)
-                if self.iso_size >= usb_disk_size:
-                    QtWidgets.QMessageBox.information(self, "No enough space on disk.",
-                                                      os.path.basename(config.image_path) +
-                                                      " size is larger than the size of " + config.usb_disk)
-                    self.ui_enable_controls()
-                # elif gen.process_exist('explorer.exe') is not False:
-                #    # Check if windows explorer is running and inform user to close it.
-                #    QtWidgets.QMessageBox.information(self, "Windows Explorer", "Windows Explorer is running\n"
-                #                                                                "You need to close it before writing ISO "
-                #                                                                "image to disk...")
-                else:
-                    reply = QtWidgets.QMessageBox.question \
-                        (self, 'Review selection',
-                         'Selected disk: %s\n' % config.usb_disk +
-                         'Selected image: %s\n\n' % os.path.basename(config.image_path) +
-                         'Proceed with writing image to disk?',
-                         QtWidgets.QMessageBox.Yes | QtWidgets.QMessageBox.No, QtWidgets.QMessageBox.No)
-
-                    if reply == QtWidgets.QMessageBox.Yes:
-                        self.dd_start()
-                        config.process_exist = True
-                        self.progress_thread_dd.start()
-                    elif reply == QtWidgets.QMessageBox.No:
-                        self.ui_enable_controls()
-
-    def on_close_Click(self):
-        """
-        Closes main GUI.
-        :return:
-        """
-        self.close()
-
-    def closeEvent(self, event):
-        """
-        To capture the main close event.
-        :param event: Close event.
-        :return:
-        """
-        if config.process_exist == None:
-            event.accept()
-        else:
-            reply = QtWidgets.QMessageBox.question(self, 'Exit MultiBootUSB...',
-                                                   "A process is still running.\n"
-                                                   "Do you really want to quit multibootusb?",
-                                                   QtWidgets.QMessageBox.Yes,
-                                                   QtWidgets.QMessageBox.No)
-            if reply == QtWidgets.QMessageBox.Yes:
-                log("Closing multibootusb...")
-                event.accept()
-                sys.exit(0)
-            else:
-                log("Close event cancelled.")
-                event.ignore()
-
-
-class GuiInstallProgress(QtCore.QThread):
-    """
-    Update GUI thread during install.
-    """
-    update = QtCore.pyqtSignal(int)
-    status = QtCore.pyqtSignal(str)
-    finished = QtCore.pyqtSignal()
-
-    def __init__(self):
-        QtCore.QThread.__init__(self)
-
-    def __del__(self):
-        self.wait()
-
-    def run(self):
-        install_dir = os.path.join(config.usb_mount, "multibootusb", iso_basename(config.image_path))
-        self.thread = GenericThread(install_progress)
-        status_text = "Status: "
-        self.thread.start()
-        while self.thread.isRunning():
-            if config.status_text.strip():
-                config.status_text = config.status_text.replace(install_dir + "/", "Extracting ")
-            self.update.emit(config.percentage)
-            self.status.emit(config.status_text)
-            if not self.thread.isFinished() and config.percentage == 100:
-                config.status_text = "Status: Please wait..."
-                self.status.emit("Status: Please wait...")
-            time.sleep(0.1)
-
-        self.update.emit(100)
-        self.update.emit(0)
-
-        self.status.emit("Status: Installing boot loader...")
-
-        if self.thread.isFinished():
-            config.status_text = ""
-            self.finished.emit()
-
-        log("Distro extraction completed...")
-
-        return
-
-
-class GuiUninstallProgress(QtCore.QThread):
-    """
-    Update GUI thread during uninstall.
-    """
-    update = QtCore.pyqtSignal(int)
-    status = QtCore.pyqtSignal(str)
-    finished = QtCore.pyqtSignal()
-
-    def __init__(self):
-        QtCore.QThread.__init__(self)
-        self.thread = GenericThread(uninstall_progress)
-
-    def __del__(self):
-        self.wait()
-
-    def run(self):
-        self.thread.start()
-
-        while self.thread.isRunning():
-            self.update.emit(config.percentage)
-            self.status.emit(config.status_text)
-            if not self.thread.isFinished() and config.percentage == 100:
-                config.status_text = "Please wait..."
-            time.sleep(0.1)
-
-        self.update.emit(100)
-        self.update.emit(0)
-        config.percentage = 0
-        self.status.emit("Updating syslinux.cfg file...")
-
-        if self.thread.isFinished():
-            config.status_text = ""
-            self.finished.emit()
-
-        log("Distro uninstall is complete...")
-
-        return
-
-
-class DD_Progress(QtCore.QThread):
-    """
-    Update GUI progress bar without blocking rest of GUI element when dd process is in progress.
-    """
-    update = QtCore.pyqtSignal(int)
-    status = QtCore.pyqtSignal(str)
-    finished = QtCore.pyqtSignal()
-
-    def __init__(self):
-        QtCore.QThread.__init__(self)
-
-        if platform.system() == 'Linux':
-            self.thread = GenericThread(dd_linux)
-        elif platform.system() == 'Windows':
-            self.thread = GenericThread(dd_win)
-
-    def __del__(self):
-        self.wait()
-
-    def run(self):
-        self.thread.start()
-        while self.thread.isRunning():
-            if config.imager_percentage:
-                self.update.emit(config.imager_percentage)
-            if not self.thread.isFinished() and config.percentage == 100:
-                config.imager_status_text = ""
-                self.status.emit("Please wait...")
-            time.sleep(0.1)
-
-        self.update.emit(100)
-        self.update.emit(0)
-
-        if self.thread.isFinished():
-            config.status_text = ""
-            self.finished.emit()
-
-        return
-
-
-class GenericThread(QtCore.QThread):
-    def __init__(self, function, *args, **kwargs):
-        QtCore.QThread.__init__(self)
-        self.function = function
-        self.args = args
-        self.kwargs = kwargs
-
-    def __del__(self):
-        self.wait()
-
-    def run(self):
-        self.function(*self.args, **self.kwargs)
-        return
-
-
-def show_admin_info():
-    """
-    Show simple information box reminding user to run the software with admin/root privilege.
-    Only required under Linux as the windows executable always will start with admin privilege.
-    :return:
-    """
-    msg = QtWidgets.QMessageBox()
-    msg.setIcon(QtWidgets.QMessageBox.Information)
-    msg.setText('Admin privilege is required to run multibootusb.\n If you are running from source try '
-                '\'sudo python3 ./multibootusb\'\n or you can try \'multibootusb-pkexec\' (post install)')
-    msg.exec_()
-
-
-def main_gui():
-    app = QtWidgets.QApplication(sys.argv)
-    #    ui_about = Ui_About()
-    #    ui = Ui_MainWindow()
-
-    window = AppGui()
-    window.show()
-    window.setWindowTitle("MultiBootUSB - " + mbusb_version())
-    window.setWindowIcon(QtGui.QIcon(resource_path(os.path.join("data", "tools", "multibootusb.png"))))
-
-    if platform.system() == 'Linux':
-        if os.getuid() != 0:
-            show_admin_info()
-    sys.exit(app.exec_())
+#!/usr/bin/env python3
+# -*- coding: utf-8 -*-
+# Name:     mbusb_gui.py
+# Purpose:  Module to handle multibootusb through gui
+# Authors:  Sundar
+# Licence:  This file is a part of multibootusb package. You can redistribute it or modify
+# under the terms of GNU General Public License, v.2 or above
+
+import os
+import platform
+import sys
+import signal
+from PyQt5 import QtCore, QtGui, QtWidgets
+import subprocess
+import time
+from scripts.gui.ui_multibootusb import Ui_MainWindow
+from scripts.gui.ui_about import Ui_About
+from . import usb
+from .gen import *
+from .install import *
+from .uninstall_distro import *
+from .syslinux import *
+from .distro import *
+from .qemu import *
+from .iso import *
+# from .imager import *
+from .imager import Imager, dd_linux, dd_win
+from . import persistence
+from . import config
+from . import admin
+from . import qemu
+from .update_cfg_file import update_distro_cfg_files
+import scripts.gui.resources
+
+
+class AppGui(qemu.Qemu, Imager, QtWidgets.QMainWindow, Ui_MainWindow):
+    """
+    Main multibootusb GUI manipulation class.
+    """
+
+    def __init__(self):
+        QtWidgets.QMainWindow.__init__(self)
+        self.ui = Ui_MainWindow()
+        self.ui.setupUi(self)
+
+        self.ui.tabWidget.setCurrentIndex(0)
+        #       self.qemu = Qemu()
+
+        self.ui.label_persistence_value.setVisible(False)
+        self.ui.label_persistence.setVisible(False)
+        self.ui.slider_persistence.setVisible(False)
+
+        config.usb_disk = None
+        config.image_path = None
+
+        #  Main Tab
+        self.ui.checkbox_all_drives.clicked.connect(self.onAllDrivesClicked)
+        self.ui.button_detect_drives.clicked.connect(self.onRefreshClick)
+        self.ui.action_Quit.triggered.connect(self.on_close_Click)
+        self.ui.action_About.triggered.connect(self.onAboutClick)
+        self.ui.button_browse_image.clicked.connect(self.browse_iso)
+        #         self.ui.combo_drives.activated[str].connect(self.onComboChange)
+        self.ui.combo_drives.currentIndexChanged.connect(self.onComboChange)
+        self.ui.button_install_distro.clicked.connect(self.onCreateClick)
+        self.ui.button_uninstall_distro.clicked.connect(self.OnUninstallClick)
+        self.ui.slider_persistence.valueChanged.connect(self.update_slider_text)
+        #         self.ui.slider_persistence.sliderReleased.connect(self.ui_update_persistence)
+
+        # ISO Imager Tab
+        self.ui.button_write_image_to_disk.clicked.connect(self.dd_write)
+
+        #  Syslinux Tab
+        self.ui.button_install_syslinux.clicked.connect(self.onInstall_syslinuxClick)
+        self.ui.button_edit_syslinux.clicked.connect(self.onedit_syslinux)
+
+        # QEMU Tab
+        self.ui.boot_iso_qemu.clicked.connect(self.on_Qemu_Boot_iso_Click)
+        self.ui.boot_usb_qemu.clicked.connect(self.on_Qemu_Boot_usb_Click)
+        #         self.ui.combo_iso_boot_ram.activated[str].connect(self.qemu_iso_ram)
+        #         self.ui.combo_usb_boot_ram.activated[str].connect(self.qemu_usb_ram)
+        #         self.ui.boot_usb_qemu.clicked.connect(lambda: self.on_Qemu_Boot_usb_Click(str(self.ui.combo_drives.currentText())))
+        #  Update progressbar and status  (Main ISO install)
+        self.progress_thread_install = GuiInstallProgress()
+        self.progress_thread_install.finished.connect(self.install_syslinux)
+        self.progress_thread_install.update.connect(self.ui.progressbar.setValue)
+        self.progress_thread_install.status.connect(self.ui.statusbar.showMessage)
+
+        #  Update progressbar and status  (Uninstall from previous install)
+        self.progress_thread_uninstall = GuiUninstallProgress()
+        self.progress_thread_uninstall.finished.connect(self.uninstall_sys_file_update)
+        self.progress_thread_uninstall.update.connect(self.ui.progressbar.setValue)
+        self.progress_thread_uninstall.status.connect(self.ui.statusbar.showMessage)
+
+        #  Update progressbar and status  (dd ISO)
+        self.progress_thread_dd = DD_Progress()
+        self.progress_thread_dd.update.connect(self.ui.progressbar.setValue)
+        self.progress_thread_dd.finished.connect(self.dd_finished)
+        self.progress_thread_dd.status.connect(self.ui.statusbar.showMessage)
+
+        prepare_mbusb_host_dir()
+        self.onRefreshClick()
+
+    def onAllDrivesClicked(self):
+        """
+        Include fixed drives to available USB devices.
+        :return:
+        """
+        if self.ui.checkbox_all_drives.isChecked() is False:
+            self.onRefreshClick()
+            return
+
+        reply = QtWidgets.QMessageBox.warning(self, "WARNING!",
+                                              "This option enables working with fixed drives\n\
+and is potentially VERY DANGEROUS\n\n\
+Are you SURE you want to enable it?",
+                                              QtWidgets.QMessageBox.Yes | QtWidgets.QMessageBox.No,
+                                              QtWidgets.QMessageBox.No)
+
+        if reply == QtWidgets.QMessageBox.No:
+            self.ui.checkbox_all_drives.setChecked(False)
+        elif reply == QtWidgets.QMessageBox.Yes:
+            self.ui.checkbox_all_drives.setChecked(True)
+            self.onRefreshClick()
+
+    def onAboutClick(self):
+        about = QtWidgets.QDialog()
+        about.ui = Ui_About()
+        about.ui.setupUi(about)
+        about.setAttribute(QtCore.Qt.WA_DeleteOnClose)
+        about.setWindowTitle("About MultiBootUSB - " + mbusb_version())
+        about.setWindowIcon(QtGui.QIcon(resource_path(os.path.join("data", "tools", "multibootusb.png"))))
+        about.ui.button_close.clicked.connect(about.close)
+
+        about.exec_()
+
+    def onComboChange(self):
+        """
+        Detects and updates GUI with populated USB device details.
+        :return:
+        """
+        self.ui.installed_distros.clear()
+        config.usb_disk = str(self.ui.combo_drives.currentText())
+        config.imager_usb_disk = str(self.ui.combo_drives.currentText())
+
+        if config.usb_disk:
+            log("Selected device " + config.usb_disk)
+
+            config.usb_details = usb.details(config.usb_disk)
+            config.persistence_max_size = persistence.max_disk_persistence(config.usb_disk)
+            config.usb_mount = config.usb_details.get('mount_point', "")
+            self.ui.usb_dev.setText(config.usb_disk)
+
+            self.ui.usb_vendor.setText(config.usb_details.get('vendor', ""))
+            self.ui.usb_model.setText(config.usb_details.get('model', ""))
+            self.ui.usb_size.setText(str(usb.bytes2human(config.usb_details.get('size_total', ""))))
+            self.ui.usb_mount.setText(config.usb_details.get('mount_point', ""))
+            self.ui.usb_type.setText(config.usb_details.get('devtype', ""))
+            self.ui.usb_fs.setText(config.usb_details.get('file_system', ""))
+
+            self.update_list_box(config.usb_disk)
+            self.ui_update_persistence()
+        else:
+            self.ui.usb_dev.clear()
+            self.ui.usb_vendor.clear()
+            self.ui.usb_model.clear()
+            self.ui.usb_size.clear()
+            self.ui.usb_mount.clear()
+            self.ui.usb_type.clear()
+            self.ui.usb_fs.clear()
+
+            log("No USB disk found...")
+
+    def onRefreshClick(self):
+        """
+        Calls function to detect USB devices.
+        :return:
+        """
+        self.ui.combo_drives.clear()
+        if self.ui.checkbox_all_drives.isChecked():
+            detected_devices = usb.list_devices(fixed=True)
+        else:
+            detected_devices = usb.list_devices()
+
+        if detected_devices:
+            for device in detected_devices:
+                self.ui.combo_drives.addItem(str(device))
+            self.ui.combo_drives.setCurrentIndex(0)
+
+    def update_list_box(self, usb_disk):
+        """
+        Updates listbox with installed distros on selected USB disk.
+        :param usb_mount: Selected USB disk from combobox.
+        :return:
+        """
+        distro_list = install_distro_list()
+        if distro_list is not None:
+            self.ui.installed_distros.clear()
+            for name in distro_list:
+                self.ui.installed_distros.addItem(name)
+        else:
+            if not config.usb_mount:
+                log("USB disk is not mounted and can't update list widget...")
+
+    def browse_iso(self):
+        if str(self.ui.image_path.text()):
+            self.ui.image_path.clear()
+        preference_file_path = os.path.join(multibootusb_host_dir(), "preference", "iso_dir.txt")
+        dir_path = ''
+        if os.path.exists(preference_file_path):
+            dir_path = open(preference_file_path, 'r').read()
+
+        config.image_path = QtWidgets.QFileDialog.getOpenFileName(self, 'Select an iso...', dir_path, 'ISO Files (*.iso);; Zip Files(*.zip)')[0]
+
+        if config.image_path:
+            default_dir_path = os.path.dirname(config.image_path)
+            gen.write_to_file(preference_file_path, default_dir_path)
+
+            if platform.system() == "Windows":
+                if "/" in config.image_path:
+                    config.image_path = config.image_path.strip().replace("/", "\\")
+
+            self.ui.image_path.insert(str(config.image_path))
+            self.ui.label_image_size_value.setText(str(bytes2human(iso_size(config.image_path))))
+            self.ui.label_image_size_value.setVisible(True)
+            self.ui.label_image_bootable_value.setText(str(is_bootable(config.image_path)))
+            self.ui.label_image_bootable_value.setVisible(True)
+
+            if os.path.exists(config.image_path):
+                clean_iso_cfg_ext_dir(os.path.join(multibootusb_host_dir(), "iso_cfg_ext_dir"))  # Need to be cleaned.
+                extract_cfg_file(config.image_path)
+                config.distro = distro(iso_cfg_ext_dir(), config.image_path)  # Detect supported distro
+                self.ui.label_image_type_value.setText(str(config.distro))
+                self.ui.label_image_type_value.setVisible(True)
+                if config.distro:
+                    per_availability = persistence.persistence_distro(config.distro, config.image_path)
+                    if per_availability is not None:
+                        config.persistence_available = True
+                        if config.usb_disk:
+                            per_max_size = persistence.max_disk_persistence(config.usb_disk)
+                            config.persistence_max_size = per_max_size
+                            log('Persistence Max Size: ' + str(bytes2human(per_max_size)))
+                    else:
+                        config.persistence_available = False
+                        log('Persistence is not available for ' + iso_name(config.image_path))
+
+                    self.ui_update_persistence()
+        else:
+            log("File not selected...")
+
+    def ui_update_persistence(self):
+        #         log("===== config.persistence_available = " + str(config.persistence_available))
+        #         log("===== config.persistence_max_size = " + str(config.persistence_max_size))
+        #         log("===== config.persistence = " + str(config.persistence))
+        if config.persistence_available and config.persistence_max_size:
+            self.ui.label_persistence_value.setVisible(True)
+            self.ui.label_persistence.setVisible(True)
+            self.ui.slider_persistence.setVisible(True)
+            self.ui.label_persistence_value.setEnabled(True)
+            self.ui.label_persistence.setEnabled(True)
+            self.ui.slider_persistence.setEnabled(True)
+            self.ui.slider_persistence.setTickInterval(10)
+            self.ui.slider_persistence.setSingleStep(10)
+            self.ui.slider_persistence.setMaximum(config.persistence_max_size / 1024 / 1024)
+        #             log("===== getMaximum = " + self.ui.slider_persistence.getMaximum()
+        else:
+            self.ui.label_persistence_value.setEnabled(False)
+            self.ui.label_persistence.setEnabled(False)
+            self.ui.slider_persistence.setEnabled(False)
+            self.ui.label_persistence_value.setVisible(False)
+            self.ui.label_persistence.setVisible(False)
+            self.ui.slider_persistence.setVisible(False)
+
+    def ui_disable_persistence(self):
+        self.ui.label_persistence_value.setEnabled(False)
+        self.ui.label_persistence.setEnabled(False)
+        self.ui.slider_persistence.setEnabled(False)
+        self.ui.label_persistence_value.setVisible(False)
+        self.ui.label_persistence.setVisible(False)
+        self.ui.slider_persistence.setVisible(False)
+
+    def ui_disable_controls(self):
+        self.ui.combo_drives.setEnabled(False)
+        self.ui.checkbox_all_drives.setEnabled(False)
+        self.ui.button_detect_drives.setEnabled(False)
+        self.ui.button_browse_image.setEnabled(False)
+        self.ui.image_path.setEnabled(False)
+        self.ui.tabWidget.setEnabled(False)
+
+    def ui_enable_controls(self):
+        self.ui.combo_drives.setEnabled(True)
+        self.ui.checkbox_all_drives.setEnabled(True)
+        self.ui.button_detect_drives.setEnabled(True)
+        self.ui.button_browse_image.setEnabled(True)
+        self.ui.image_path.setEnabled(True)
+        self.ui.tabWidget.setEnabled(True)
+
+    def update_slider_text(self):
+        slide_value = self.ui.slider_persistence.value() * 1024 * 1024
+        self.ui.label_persistence_value.setText(bytes2human(slide_value))
+        config.persistence = slide_value
+
+    def install_syslinux(self):
+        """
+        Function to install syslinux on distro directory and on selected USB disks.
+        :return:
+        """
+        self.ui.statusbar.showMessage(str("Status: Installing Syslinux..."))
+        syslinux_distro_dir(config.usb_disk, config.image_path, config.distro)
+        syslinux_default(config.usb_disk)
+        update_distro_cfg_files(config.image_path, config.usb_disk, config.distro, config.persistence)
+        self.update_list_box(config.usb_disk)
+        if sys.platform.startswith("linux"):
+            self.ui.statusbar.showMessage("Status: Sync is in progress...")
+            os.sync()
+        self.ui.statusbar.showMessage("Status: Idle")
+        self.ui_disable_persistence()
+        log(iso_name(config.image_path) + ' has been successfully installed.')
+        QtWidgets.QMessageBox.information(self, 'Finished...',
+                                          iso_name(config.image_path) + ' has been successfully installed.')
+        config.process_exist = None
+        self.ui_enable_controls()
+
+    def onInstall_syslinuxClick(self):
+        """
+        Function to install syslinux/extlinux on selected USB disk.
+        :return:
+        """
+
+        self.ui_disable_controls()
+        if platform.system() == "Linux" or platform.system() == "Windows":
+            if self.ui.check_install_sys_all.isChecked() or self.ui.check_install_sys_only.isChecked():
+                if platform.system() == 'Linux' and config.usb_disk[-1].isdigit() is False:
+                    gen.log('Selected USB is a disk. Please select a disk partition from the drop down list')
+                    QtWidgets.QMessageBox.information(self, 'No Partition...!',
+                                                      'USB disk selected doesn\'t contain a partition.\n'
+                                                      'Please select the partition (ending '
+                                                      'with a digit eg. /dev/sdb1)\nfrom the drop down list.')
+
+                else:
+                    log("Installing default syslinux on " + config.usb_disk)
+                    ret = syslinux_default(config.usb_disk)
+                    if ret is True:
+                        if self.ui.check_install_sys_all.isChecked():
+                            log("Copying multibootusb directory to " + config.usb_mount)
+                            for dirpath, dirnames, filenames in os.walk(
+                                    resource_path(os.path.join("tools", "multibootusb"))):
+                                for f in filenames:
+                                    log("Copying " + f)
+                                    shutil.copy(resource_path(os.path.join(dirpath, f)),
+                                                os.path.join(self.usb.get_usb(config.usb_disk).mount, "multibootusb"))
+                        QtWidgets.QMessageBox.information(self, 'Install Success...',
+                                                          'Syslinux installed successfully on ' + config.usb_disk)
+                    elif ret is False:
+                        QtWidgets.QMessageBox.information(self, 'Install error...',
+                                                          'Sorry. Syslinux failed to install on ' + config.usb_disk)
+            else:
+                QtWidgets.QMessageBox.information(self, 'No selection...',
+                                                  'Please select one of the option from above.')
+
+        self.ui_enable_controls()
+
+    def onedit_syslinux(self):
+        """
+        Function to edit main syslinux.cfg file.
+        :return:
+        """
+        # Function to edit syslinux.cfg file on editors like gedit, notepad etc.
+        # Suggest me more editor which can be included in to this function.
+        sys_cfg_file = os.path.join(config.usb_mount, "multibootusb", "syslinux.cfg")
+        log("Locating " + sys_cfg_file)
+        editor = ''
+        if not os.path.exists(sys_cfg_file):
+            log("syslinux.cfg file not found...")
+            QtWidgets.QMessageBox.information(self, 'File not found...', 'Sorry. Unable to locate syslinux.cfg file.\n'
+                                                                         'You can only edit syslinux.cfg file generated by multibootusb.')
+        else:
+            if platform.system() == "Linux":
+                for e in config.editors_linux:
+                    if subprocess.call('which ' + e, shell=True) == 0:
+                        log("Editor found is " + e)
+                        editor = e
+                        break
+            elif platform.system() == "Windows":
+                for e in config.editors_win:
+                    if not shutil.which(e) is None:
+                        log("Editor found is " + e)
+                        editor = e
+                        break
+            if not editor:
+                QtWidgets.QMessageBox.information(self, 'Editor not found...',
+                                                  'Sorry. Installed editor is not supported by multibootusb\n'
+                                                  'Edit ' + sys_cfg_file + ' manually.\n')
+            else:
+                try:
+                    subprocess.Popen(editor + " '" + sys_cfg_file + "'", shell=True).pid
+                except OSError:
+                    QtWidgets.QMessageBox.warning(self, 'Error...',
+                                                  'Failed to open syslinux.cfg file.\n'
+                                                  'Edit syslinux.cfg file manually.\n')
+
+    def OnUninstallClick(self):
+        """
+        Triggers a function to uninstall a selected distro.
+        :return:
+        """
+
+        self.ui_disable_controls()
+
+        if self.ui.installed_distros.currentItem() is None:
+            log("Please select a distro from the list.")
+            QtWidgets.QMessageBox.information(self, 'No selection.', 'Please select a distro from the list.')
+            self.ui_enable_controls()
+        else:
+            config.uninstall_distro_dir_name = str(self.ui.installed_distros.currentItem().text()).strip()
+            reply = QtWidgets.QMessageBox.question(self, "Review selection...",
+                                                   "Are you sure to uninstall " + config.uninstall_distro_dir_name,
+                                                   QtWidgets.QMessageBox.Yes | QtWidgets.QMessageBox.No,
+                                                   QtWidgets.QMessageBox.No)
+
+            if reply == QtWidgets.QMessageBox.Yes:
+                if not os.path.exists(os.path.join(config.usb_mount, 'multibootusb', config.uninstall_distro_dir_name)):
+                    log("Distro install directory not found. Just updating syslinux.cfg file.")
+                    update_sys_cfg_file()
+                    # self.uninstall.update_sys_cfg_file()
+                    self.ui_enable_controls()
+                else:
+                    self.progress_thread_uninstall.start()
+            else:
+                self.ui_enable_controls()
+
+    def uninstall_sys_file_update(self):
+        """
+        Function to remove and update uninstall distro text.
+        :return:
+        """
+        update_sys_cfg_file()
+        self.update_list_box(config.usb_mount)
+        if sys.platform.startswith("linux"):
+            self.ui.statusbar.showMessage("Status: Sync in progress...")
+            os.sync()
+        self.ui.statusbar.showMessage("Status: Idle")
+        QtWidgets.QMessageBox.information(self, 'Uninstall Complete...',
+                                          config.uninstall_distro_dir_name + ' has been successfully removed.')
+        self.ui_enable_controls()
+
+    def onCreateClick(self):
+        """
+        Main function to create bootable USB disk.
+        :param usb_disk: ComboBox text as detected USB disk.
+        :param iso_link: LineEdit text as selected ISO link.
+        :return:
+        """
+
+        self.ui_disable_controls()
+
+        if not config.usb_disk:
+            log("ERROR: No USB device found.")
+            QtWidgets.QMessageBox.information(self, "No Device...",
+                                              "No USB device found.\n\nInsert USB and use Refresh USB button to detect USB.")
+            self.ui_enable_controls()
+        elif not config.image_path:
+            log("No ISO selected.")
+            QtWidgets.QMessageBox.information(self, "No ISO...", "No ISO found.\n\nPlease select an ISO.")
+            self.ui_enable_controls()
+        elif usb.details(config.usb_disk)['mount_point'] == 'No_Mount':
+            log("ERROR: USB disk is not mounted.")
+            QtWidgets.QMessageBox.information(self, "No Mount...", "USB disk is not mounted.\n"
+                                                                   "Please mount USB disk and press refresh USB button.")
+            self.ui_enable_controls()
+        elif platform.system() == 'Linux' and config.usb_disk[-1].isdigit() is False:
+            gen.log('Selected USB is a disk. Please select a disk partition from the drop down list')
+            QtWidgets.QMessageBox.information(self, 'No Partition...!',
+                                              'USB disk selected doesn\'t contain a partition.\n'
+                                              'Please select the partition (ending '
+                                              'with a digit eg. /dev/sdb1)\nfrom the drop down list.')
+            self.ui_enable_controls()
+        else:
+            # clean_iso_cfg_ext_dir(os.path.join(multibootusb_host_dir(), "iso_cfg_ext_dir"))  # Need to be cleaned.
+            # extract_cfg_file(config.image_path)  # Extract files from ISO
+            # config.distro = distro(iso_cfg_ext_dir(), config.image_path)  # Detect supported distro
+            usb_details = usb.details(config.usb_disk)
+            log("MultiBoot Install: USB Disk: " + config.usb_disk)
+            log("MultiBoot Install: USB Label: " + config.usb_label)
+            log("MultiBoot Install: USB UUID: " + config.usb_uuid)
+            log("MultiBoot Install: USB mount path: " + config.usb_mount)
+            log("MultiBoot Install: Disk total size: " + str(usb.bytes2human(usb_details['size_total'])))
+            log("MultiBoot Install: Disk used size: " + str(usb.bytes2human(usb_details['size_used'])))
+            log("MultiBoot Install: Disk free size: " + str(usb.bytes2human(usb_details['size_free'])))
+            log("MultiBoot Install: Filesystem: " + usb_details['file_system'])
+            log("MultiBoot Install: Disk vendor: " + usb_details['vendor'])
+            log("MultiBoot Install: Disk model: " + usb_details['model'])
+            log("MultiBoot Install: ISO file: " + iso_name(config.image_path))
+
+            if os.path.exists(config.image_path):
+                # self.ui.image_path.clear()
+                if config.distro:
+                    log("MultiBoot Install: Distro type detected: " + config.distro)
+                    if not os.path.exists(
+                            os.path.join(config.usb_mount, "multibootusb", iso_basename(config.image_path))):
+                        config.persistence = self.ui.slider_persistence.value() * 1024 * 1024
+                        log("Persistence chosen is " + str(bytes2human(config.persistence)))
+                        install_size = iso_size(config.image_path) + config.persistence
+                        if install_size >= disk_usage(config.usb_mount).free:
+                            log("ERROR: Not enough space available on " + config.usb_disk)
+                            QtWidgets.QMessageBox.information(self, "No Space.",
+                                                              "No space available on " + config.usb_disk)
+                            self.ui_enable_controls()
+                        else:
+                            reply = QtWidgets.QMessageBox.question(self, 'Review selection...',
+                                                                   'Selected USB disk: %s\n' % config.usb_disk +
+                                                                   'USB mount point: %s\n' % config.usb_mount +
+                                                                   'Selected distro: %s\n\n' % iso_name(
+                                                                       config.image_path) +
+                                                                   'Proceed with installation?',
+                                                                   QtWidgets.QMessageBox.Yes | QtWidgets.QMessageBox.No,
+                                                                   QtWidgets.QMessageBox.No)
+
+                            if reply == QtWidgets.QMessageBox.Yes:
+                                self.ui.slider_persistence.setEnabled(False)
+                                copy_mbusb_dir_usb(config.usb_disk)
+                                config.process_exist = True
+                                self.progress_thread_install.start()
+                            elif reply == QtWidgets.QMessageBox.No:
+                                self.ui_enable_controls()
+
+                    else:
+                        QtWidgets.QMessageBox.information(self, 'Already exists...',
+                                                          os.path.basename(
+                                                              config.image_path) + ' is already installed.')
+                        self.ui_enable_controls()
+                else:
+                    QtWidgets.QMessageBox.information(self, 'No support...',
+                                                      'Sorry.\n' + os.path.basename(config.image_path) +
+                                                      ' is not supported at the moment.\n'
+                                                      'Please email this issue to feedback.multibootusb@gmail.com')
+                    self.ui_enable_controls()
+
+                    # Added to refresh usb disk remaining size after distro installation
+                    # self.update_gui_usb_info()
+
+    def dd_finished(self):
+        """
+        Re-enable the blocked widgets for newer use.
+        :return:
+        """
+        self.ui.progressbar.setValue(0)
+        self.ui.statusbar.showMessage("Status: Idle")
+        config.process_exist = None
+
+        msgBox = QtWidgets.QMessageBox()
+        msgBox.setText("Image succesfully written to USB disk.")
+        msgBox.setInformativeText("Reboot to boot from USB or test it from <b>Boot ISO/USB</b> tab.");
+        msgBox.setStandardButtons(QtWidgets.QMessageBox.Ok)
+        msgBox.setIcon(QtWidgets.QMessageBox.Information)
+        msgBox.exec()
+
+        self.ui_enable_controls()
+
+    def dd_start(self):
+        """
+        Function to block the widgets under ISO Imager tab...
+        :return:
+        """
+        self.ui.progressbar.setValue(0)
+        self.ui.statusbar.showMessage("Status: Idle")
+        # FIXME        self.ui.lineEdit_3.clear()
+        self.ui.button_browse_image.setEnabled(False)
+        self.ui.combo_drives.setEnabled(False)
+        # FIXME self.ui.pushbtn_imager_refreshusb.setEnabled(False)
+        status_text = ("Status: Writing " + os.path.basename(config.image_path) + " to " + config.usb_disk)
+        self.ui.statusbar.showMessage(status_text)
+
+    def dd_quit(self):
+        self.ui.progressbar.setValue(0)
+        self.ui.statusbar.showMessage("Status: Idle")
+        self.ui.combo_drives.setEnabled(True)
+        self.ui.button_browse_image.setEnabled(True)
+        QtWidgets.QMessageBox.information(self, 'Failed!', 'Failed writing image.')
+
+    def dd_write(self):
+        self.ui_disable_controls()
+
+        if not config.usb_disk:
+            QtWidgets.QMessageBox.information(self, 'No USB disk selected',
+                                              'Please insert USB disk and click "Detect Drives".')
+            self.ui_enable_controls()
+        elif not config.image_path:
+            QtWidgets.QMessageBox.information(self, 'No ISO selected', 'Please select an ISO.')
+            self.ui_enable_controls()
+        else:
+            imager = Imager()
+            if platform.system() == 'Linux' and config.usb_details['devtype'] == "partition":
+                gen.log('Selected device is a partition. Please select a disk from the drop down list')
+                QtWidgets.QMessageBox.information(self, 'Incompatible device', 'Selected device (%s) is a partition!\n'
+                                                                               'ISO must be written to a whole disk.'
+                                                                               '\n\nPlease select a disk from the drop down list.' % config.usb_disk)
+                self.ui_enable_controls()
+            else:
+                usb_disk_size = int(imager.imager_usb_detail(config.usb_disk, partition=0).total_size)
+                self.iso_size = os.path.getsize(config.image_path)
+                if self.iso_size >= usb_disk_size:
+                    QtWidgets.QMessageBox.information(self, "No enough space on disk.",
+                                                      os.path.basename(config.image_path) +
+                                                      " size is larger than the size of " + config.usb_disk)
+                    self.ui_enable_controls()
+                # elif gen.process_exist('explorer.exe') is not False:
+                #    # Check if windows explorer is running and inform user to close it.
+                #    QtWidgets.QMessageBox.information(self, "Windows Explorer", "Windows Explorer is running\n"
+                #                                                                "You need to close it before writing ISO "
+                #                                                                "image to disk...")
+                else:
+                    reply = QtWidgets.QMessageBox.question \
+                        (self, 'Review selection',
+                         'Selected disk: %s\n' % config.usb_disk +
+                         'Selected image: %s\n\n' % os.path.basename(config.image_path) +
+                         'Proceed with writing image to disk?',
+                         QtWidgets.QMessageBox.Yes | QtWidgets.QMessageBox.No, QtWidgets.QMessageBox.No)
+
+                    if reply == QtWidgets.QMessageBox.Yes:
+                        self.dd_start()
+                        config.process_exist = True
+                        self.progress_thread_dd.start()
+                    elif reply == QtWidgets.QMessageBox.No:
+                        self.ui_enable_controls()
+
+    def on_close_Click(self):
+        """
+        Closes main GUI.
+        :return:
+        """
+        self.close()
+
+    def closeEvent(self, event):
+        """
+        To capture the main close event.
+        :param event: Close event.
+        :return:
+        """
+        if config.process_exist == None:
+            event.accept()
+        else:
+            reply = QtWidgets.QMessageBox.question(self, 'Exit MultiBootUSB...',
+                                                   "A process is still running.\n"
+                                                   "Do you really want to quit multibootusb?",
+                                                   QtWidgets.QMessageBox.Yes,
+                                                   QtWidgets.QMessageBox.No)
+            if reply == QtWidgets.QMessageBox.Yes:
+                log("Closing multibootusb...")
+                event.accept()
+                sys.exit(0)
+            else:
+                log("Close event cancelled.")
+                event.ignore()
+
+
+class GuiInstallProgress(QtCore.QThread):
+    """
+    Update GUI thread during install.
+    """
+    update = QtCore.pyqtSignal(int)
+    status = QtCore.pyqtSignal(str)
+    finished = QtCore.pyqtSignal()
+
+    def __init__(self):
+        QtCore.QThread.__init__(self)
+
+    def __del__(self):
+        self.wait()
+
+    def run(self):
+        install_dir = os.path.join(config.usb_mount, "multibootusb", iso_basename(config.image_path))
+        self.thread = GenericThread(install_progress)
+        status_text = "Status: "
+        self.thread.start()
+        while self.thread.isRunning():
+            if config.status_text.strip():
+                config.status_text = config.status_text.replace(install_dir + "/", "Extracting ")
+            self.update.emit(config.percentage)
+            self.status.emit(config.status_text)
+            if not self.thread.isFinished() and config.percentage == 100:
+                config.status_text = "Status: Please wait..."
+                self.status.emit("Status: Please wait...")
+            time.sleep(0.1)
+
+        self.update.emit(100)
+        self.update.emit(0)
+
+        self.status.emit("Status: Installing boot loader...")
+
+        if self.thread.isFinished():
+            config.status_text = ""
+            self.finished.emit()
+
+        log("Distro extraction completed...")
+
+        return
+
+
+class GuiUninstallProgress(QtCore.QThread):
+    """
+    Update GUI thread during uninstall.
+    """
+    update = QtCore.pyqtSignal(int)
+    status = QtCore.pyqtSignal(str)
+    finished = QtCore.pyqtSignal()
+
+    def __init__(self):
+        QtCore.QThread.__init__(self)
+        self.thread = GenericThread(uninstall_progress)
+
+    def __del__(self):
+        self.wait()
+
+    def run(self):
+        self.thread.start()
+
+        while self.thread.isRunning():
+            self.update.emit(config.percentage)
+            self.status.emit(config.status_text)
+            if not self.thread.isFinished() and config.percentage == 100:
+                config.status_text = "Please wait..."
+            time.sleep(0.1)
+
+        self.update.emit(100)
+        self.update.emit(0)
+        config.percentage = 0
+        self.status.emit("Updating syslinux.cfg file...")
+
+        if self.thread.isFinished():
+            config.status_text = ""
+            self.finished.emit()
+
+        log("Distro uninstall is complete...")
+
+        return
+
+
+class DD_Progress(QtCore.QThread):
+    """
+    Update GUI progress bar without blocking rest of GUI element when dd process is in progress.
+    """
+    update = QtCore.pyqtSignal(int)
+    status = QtCore.pyqtSignal(str)
+    finished = QtCore.pyqtSignal()
+
+    def __init__(self):
+        QtCore.QThread.__init__(self)
+
+        if platform.system() == 'Linux':
+            self.thread = GenericThread(dd_linux)
+        elif platform.system() == 'Windows':
+            self.thread = GenericThread(dd_win)
+
+    def __del__(self):
+        self.wait()
+
+    def run(self):
+        self.thread.start()
+        while self.thread.isRunning():
+            if config.imager_percentage:
+                self.update.emit(config.imager_percentage)
+            if not self.thread.isFinished() and config.percentage == 100:
+                config.imager_status_text = ""
+                self.status.emit("Please wait...")
+            time.sleep(0.1)
+
+        self.update.emit(100)
+        self.update.emit(0)
+
+        if self.thread.isFinished():
+            config.status_text = ""
+            self.finished.emit()
+
+        return
+
+
+class GenericThread(QtCore.QThread):
+    def __init__(self, function, *args, **kwargs):
+        QtCore.QThread.__init__(self)
+        self.function = function
+        self.args = args
+        self.kwargs = kwargs
+
+    def __del__(self):
+        self.wait()
+
+    def run(self):
+        self.function(*self.args, **self.kwargs)
+        return
+
+
+def show_admin_info():
+    """
+    Show simple information box reminding user to run the software with admin/root privilege.
+    Only required under Linux as the windows executable always will start with admin privilege.
+    :return:
+    """
+    msg = QtWidgets.QMessageBox()
+    msg.setIcon(QtWidgets.QMessageBox.Information)
+    msg.setText('Admin privilege is required to run multibootusb.\n If you are running from source try '
+                '\'sudo python3 ./multibootusb\'\n or you can try \'multibootusb-pkexec\' (post install)')
+    msg.exec_()
+
+
+def main_gui():
+    app = QtWidgets.QApplication(sys.argv)
+    #    ui_about = Ui_About()
+    #    ui = Ui_MainWindow()
+
+    window = AppGui()
+    window.show()
+    window.setWindowTitle("MultiBootUSB - " + mbusb_version())
+    window.setWindowIcon(QtGui.QIcon(resource_path(os.path.join("data", "tools", "multibootusb.png"))))
+
+    if platform.system() == 'Linux':
+        if os.getuid() != 0:
+            show_admin_info()
+    sys.exit(app.exec_())