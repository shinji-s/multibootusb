#!/usr/bin/env python3
# -*- coding: utf-8 -*-
# Name:     update_cfg_file.py
# Purpose:  Module to manipulate distro specific and main config files.
# Authors:  Sundar
# Licence:  This file is a part of multibootusb package. You can redistribute it or modify
# under the terms of GNU General Public License, v.2 or above

import os
import re
import shutil
from functools import partial

from .usb import *
from .gen import *
from .iso import *
from . import config
from . import grub
from . import menus

from .param_rewrite import add_tokens, remove_tokens, replace_token, \
    add_or_replace_kv, replace_kv, remove_keys, \
    always, contains_token, contains_all_tokens, contains_any_token, \
    contains_key, contains_all_keys, contains_any_key, starter_is_either, _not


def dont_require_tweaking(fname, content, match_start, match_end):
    # Avoid fixing a path on a comment line
    beginning_of_line = content.rfind('\n', 0, match_start)
    if beginning_of_line<0:
        beginning_of_line = 0
    if content[beginning_of_line:match_start].lstrip()[:1]=='#':
        return True
    if fname.startswith(('cdrom/', 'dev/')):
        return True
    if (4 <= match_start and # Don't write an arg of 'init=' param.
        content[match_start-4:match_start+1] == 'init='):
        return True

def fix_abspath_r(pattern, string, install_dir, iso_name, kept_paths):
    """Return a list of tuples consisting of 'string' with replaced path and a bool representing if /boot/ was prepended in the expression."""
    m = pattern.search(string)
    if not m:
        return [(string, False)]
    start, end = m.span()
    prologue, specified_path = m.group(1), m.group(2)

    if dont_require_tweaking(specified_path, string, start, end):
        return [(string[:start] + prologue + '/' + specified_path,
                 '/%s is kept as is.' % specified_path)] \
                + fix_abspath_r(pattern, string[end:], install_dir, iso_name,
                                kept_paths)

    # See if a path that has 'boot/' prepended is a better choice.
    # E.g. Debian debian-live-9.4.0-amd64-cinnamon has a loopback.cfg
    # which contains "source /grub/grub.cfg".
    specified_path_exists = os.path.exists(
        os.path.join(install_dir, specified_path))
    if specified_path_exists:
        # Confidently accept what is specified.
        selected_path, fixed = specified_path, False
    elif os.path.exists(os.path.join(install_dir, 'boot', specified_path)):
        selected_path, fixed = ('boot/' + specified_path,
                                "Prepended '/boot/' to %s" % specified_path)
    # A path specified by 'preseed/file=' or 'file=' is utilized
    # after OS boots up. Doing this for grub is moot.
    #elif specified_path.startswith('cdrom/') and \
    #     os.path.exists(os.path.join(install_dir, # len('cdrom/') => 6
    #                                 specified_path[6:])):
    #    # See /boot/grub/loopback.cfg in 
    #    # ubuntu-14.04.5-desktop-amd64.iso for an example of this case.
    #    selected_path, fixed = specified_path[6:], "Removed '/cdrom/'"
    elif specified_path.endswith('.efi') and \
         os.path.exists(os.path.join(install_dir, specified_path[:-4])):
        # Avira-RS provides boot/grub/loopback.cfg which points
        # to non-existent /boot/grub/vmlinuz.efi.
        selected_path, fixed = (specified_path[:-4],
                                "Removed '.efi' from %s" % specified_path)
    else:
        # Reluctantly accept what is specified.
        if specified_path not in kept_paths:
            kept_paths.append(specified_path)
        selected_path, fixed = specified_path, False

    out = string[:start] + prologue + '/multibootusb/' + iso_name + '/' \
          + selected_path.replace('\\', '/')
    return [(out, fixed)] \
        + fix_abspath_r(pattern, string[end:], install_dir, iso_name,
                        kept_paths)

def fix_abspath(string, install_dir, iso_name, config_fname):
    """Rewrite what appear to be a path within 'string'. If a file does not exist with specified path, one with '/boot' prepended is tried."""

    path_expression = re.compile(r'([ \t=,])/(.*?)((?=[,|\s*])|$)')
    kept_paths = []
    chunks = fix_abspath_r(
        path_expression, string, install_dir, iso_name,  kept_paths)
    if len(kept_paths)==1:
        log("In '%s', '/%s' is kept as is though it does not exist."
            % (config_fname, kept_paths[0]))
    elif 2<=len(kept_paths):
        log("In '%s', "
            "following paths are used as they are though they don't exist."
            % config_fname)
        for kept_path in kept_paths:
            log('  /' + kept_path)
    tweaked_chunks = [c for c in chunks if c[1]]
    if len(tweaked_chunks) == 0:
        # Fallback to the legacy implementation so that
        # this tweak brings as little breakage as possible.
        replace_text = r'\1/multibootusb/' + iso_name + '/'
        return re.sub(r'([ \t =,])/', replace_text, string)
    else:
        log("Applied %s on '%s' as shown below:" %
            (len(tweaked_chunks)==1 and 'a rewrite exception' or
             ('%d rewrite exceptions' % len(tweaked_chunks)), config_fname))
        count_dict = {}
        for path, op_desc in tweaked_chunks:
            count_dict.setdefault(op_desc, []).append((path,op_desc))
        for op_desc, sub_chunks in count_dict.items():
            log("  %s [%d]" % (op_desc, len(sub_chunks)))
        return ''.join([c[0] for c in chunks])

def update_distro_cfg_files(iso_link, usb_disk, distro, persistence=0):
    """
    Main function to modify/update distro specific strings on distro config files.
    :return:
    """
    usb_details = details(usb_disk)
    usb_mount = usb_details['mount_point']
    usb_uuid = usb_details['uuid']
    usb_label = usb_details['label']
#     iso_cfg_ext_dir = os.path.join(multibootusb_host_dir(), "iso_cfg_ext_dir")
    config.status_text = "Updating config files..."
    _iso_name = iso_basename(iso_link)
    install_dir = os.path.join(usb_mount, "multibootusb", _iso_name)
    install_dir_for_grub = '/multibootusb/%s' % _iso_name
    log('Updating distro specific config files...')

    tweaker_params = ConfigTweakerParam(
        _iso_name, install_dir_for_grub,
        persistence, usb_uuid, usb_mount, usb_disk)
    tweaker_class_dict = {
        'ubuntu'         : UbuntuConfigTweaker,
        'debian'         : DebianConfigTweaker,
        'debian-install' : DebianConfigTweaker,
        'gentoo'         : GentooConfigTweaker,
        'centos'         : CentosConfigTweaker,
        'centos-install' : CentosConfigTweaker,
        'antix'          : AntixConfigTweaker,
        'salix-live'     : SalixConfigTweaker,
        'wifislax'       : SalixConfigTweaker,
        }
    tweaker_class = tweaker_class_dict.get(distro)

    for dirpath, dirnames, filenames in os.walk(install_dir):
        for f in filenames:
            if f.endswith(".cfg") or f.endswith('.CFG') or f.endswith('.lst') or f.endswith('.conf'):
                cfg_file = os.path.join(dirpath, f)
                try:
                    string = open(cfg_file, errors='ignore').read()
                except IOError:
                    log("Unable to read %s" % cfg_file)
                else:
                    if not distro == "generic":
                        string = fix_abspath(string, install_dir, _iso_name,
                                             os.path.join(dirpath, f))
                        string = re.sub(r'linuxefi', 'linux', string)
                        string = re.sub(r'initrdefi', 'initrd', string)
                if tweaker_class:
                    tweaker = tweaker_class(distro, tweaker_params)
                    string = tweaker.tweak(string)

                elif distro == 'grml':
                    string = re.sub(r'live-media-path=', 'ignore_bootid live-media-path=', string)
                elif distro == "ubuntu-server":
                    string = re.sub(r'file',
                                    'cdrom-detect/try-usb=true floppy.allowed_drive_mask=0 ignore_uuid ignore_bootid root=UUID=' +
                                    usb_uuid + ' file', string)
                elif distro == "fedora":
                    string = re.sub(r'root=\S*', 'root=live:UUID=' + usb_uuid, string)
                    if re.search(r'liveimg', string, re.I):
                        string = re.sub(r'liveimg', 'liveimg live_dir=/multibootusb/' +
                                        iso_basename(iso_link) + '/LiveOS', string)
                    elif re.search(r'rd.live.image', string, re.I):
                        string = re.sub(r'rd.live.image', 'rd.live.image rd.live.dir=/multibootusb/' +
                                        iso_basename(iso_link) + '/LiveOS', string)
                    elif re.search(r'Solus', string, re.I):
                        string = re.sub(r'initrd=', 'rd.live.dir=/multibootusb/' + iso_basename(iso_link) +
                                        '/LiveOS initrd=', string)

                    if persistence != 0:
                        if re.search(r'liveimg', string, re.I):
                            string = re.sub(r'liveimg', 'liveimg overlay=UUID=' + usb_uuid, string)
                        elif re.search(r'rd.live.image', string, re.I):
                            string = re.sub(r'rd.live.image', 'rd.live.image rw rd.live.overlay=UUID=' + usb_uuid, string)
                        string = re.sub(r' ro ', '', string)
                elif distro == 'kaspersky':
                    if not os.path.exists(os.path.join(usb_mount, 'multibootusb', iso_basename(iso_link), 'kaspersky.cfg')):
                        shutil.copyfile(resource_path(os.path.join('data', 'multibootusb', 'syslinux.cfg')),
                                        os.path.join(usb_mount, 'multibootusb', iso_basename(iso_link), 'kaspersky.cfg'))
                        config_string = kaspersky_config('kaspersky')
                        config_string = config_string.replace('$INSTALL_DIR', '/multibootusb/' + iso_basename(iso_link))
                        config_string = re.sub(r'root=live:UUID=', 'root=live:UUID=' + usb_uuid, config_string)
                        with open(os.path.join(usb_mount, 'multibootusb', iso_basename(iso_link), 'kaspersky.cfg'), "a") as f:
                            f.write(config_string)
                elif distro == "parted-magic":
                    if re.search(r'append', string, re.I):
                        string = re.sub(r'append', 'append directory=/multibootusb/' + iso_basename(iso_link), string,
                                        flags=re.I)
                    string = re.sub(r'initrd=', 'directory=/multibootusb/' + iso_basename(iso_link) + '/ initrd=',
                                    string)
                    string = re.sub(r'linux_64=\"', 'linux_64=\"/multibootusb/' + iso_basename(iso_link), string,
                                        flags=re.I)
                    string = re.sub(r'linux_32=\"', 'linux_32=\"/multibootusb/' + iso_basename(iso_link), string,
                                        flags=re.I)
                    string = re.sub(r'initrd_img=\"', 'initrd_img=\"/multibootusb/' + iso_basename(iso_link), string,
                                        flags=re.I)
                    string = re.sub(r'initrd_img32=\"', 'initrd_img32=\"/multibootusb/' + iso_basename(iso_link), string,
                                        flags=re.I)
                    string = re.sub(r'default_settings=\"', 'default_settings=\"directory=/multibootusb/' + iso_basename(iso_link) + ' ', string,
                                        flags=re.I)
                    string = re.sub(r'live_settings=\"', 'live_settings=\"directory=/multibootusb/' + iso_basename(iso_link) + ' ', string,
                                        flags=re.I)
                elif distro == "ubcd":
                    string = re.sub(r'iso_filename=\S*', 'directory=/multibootusb/' + iso_basename(iso_link),
                                    string, flags=re.I)
                elif distro == 'f4ubcd':
                    if not 'multibootusb' in string:
                        string = re.sub(r'/HBCD', '/multibootusb/' + iso_basename(iso_link) + '/HBCD', string)
                    if not 'multibootusb' in string:
                        string = re.sub(r'/F4UBCD', '/multibootusb/' + iso_basename(iso_link) + '/F4UBCD', string)
                elif distro == "ipcop":
                    string = re.sub(r'ipcopboot=cdrom\S*', 'ipcopboot=usb', string)
                elif distro == "puppy":
                    if 'pmedia=cd' in string:
                        string = re.sub(r'pmedia=cd\S*',
                                        'pmedia=usbflash psubok=TRUE psubdir=/multibootusb/' + iso_basename(iso_link) + '/',
                                        string)
                    elif 'rootfstype' in string:
                        string = re.sub(r'rootfstype',
                                        'pmedia=usbflash psubok=TRUE psubdir=/multibootusb/' + iso_basename(iso_link) + '/ rootfstype',
                                        string)
                elif distro == "slax":
                    string = re.sub(r'initrd=',
                                    r'from=/multibootusb/' + iso_basename(iso_link) + '/slax changes=/multibootusb/' + iso_basename(iso_link) + '/slax fromusb initrd=', string)
                elif distro == "finnix":
                    string = re.sub(r'initrd=',
                                    r'finnixdir=/multibootusb/' + iso_basename(iso_link) + '/finnix initrd=', string)
                elif distro == "knoppix":
                    string = re.sub(r'initrd=', 'knoppix_dir=/multibootusb/' + iso_basename(iso_link) + '/KNOPPIX initrd=', string)
                elif distro == "systemrescuecd":
                    rows = []
                    subdir = '/multibootusb/' + iso_basename(iso_link)
                    for line in string.splitlines(True):
                        addline = True
                        if re.match(r'append.*--.*', line, flags=re.I):
                            line = re.sub(r'(append)(.*)--(.*)', r'\1\2subdir=' + subdir + r' --\3 subdir=' + subdir,
                                          line, flags=re.I)
                        elif re.match(r'append', line, flags=re.I):
                            line = re.sub(r'(append)', r'\1 subdir=' + subdir, line, flags=re.I)
                        elif re.match(r'label rescue(32|64)_1', line, flags=re.I):
                            rows.append(line)
                            rows.append('append subdir=%s\n' % (subdir,))
                            addline = False

                        if addline:
                            rows.append(line)

                    string = ''.join(rows)
                elif distro in ["arch", "chakra"]:
                    string = re.sub(r'isolabel=\S*',
                                    'isodevice=/dev/disk/by-uuid/' + usb_uuid, string, flags=re.I)
                    string = re.sub(r'isobasedir=',
                                    'isobasedir=/multibootusb/' + iso_basename(iso_link) + '/', string, flags=re.I)
                    string = re.sub(r'ui gfxboot', '# ui gfxboot', string)  # Bug in the isolinux package
                    string = string.replace('%INSTALL_DIR%', 'arch')
                    if 'manjaro' in string:
                        if not os.path.exists(os.path.join(usb_mount, '.miso')):
                            with open(os.path.join(usb_mount, '.miso'), "w") as f:
                                f.write('')
                elif distro == "kaos":
                    string = re.sub(r'kdeosisolabel=\S*',
                                    'kdeosisodevice=/dev/disk/by-uuid/' + usb_uuid, string, flags=re.I)
                    string = re.sub(r'append',
                                    'append kdeosisobasedir=/multibootusb/' + iso_basename(iso_link) + '/kdeos/', string, flags=re.I)
                    string = re.sub(r'ui gfxboot', '# ui gfxboot', string)  # Bug in the isolinux package
                elif distro in ["suse", "opensuse"]:
                    if re.search(r'opensuse_12', string, re.I):
                        string = re.sub(r'append',
                                        'append loader=syslinux isofrom_system=/dev/disk/by-uuid/' + usb_uuid + ":/" +
                                        iso_name(iso_link), string, flags=re.I)
                    else:
                        string = re.sub(r'append',
                                        'append loader=syslinux isofrom_device=/dev/disk/by-uuid/' + usb_uuid +
                                        ' isofrom_system=/multibootusb/' + iso_basename(iso_link) + '/' + iso_name(iso_link),
                                        string, flags=re.I)
                elif distro == 'opensuse-install':
                    string = re.sub(r'splash=silent', 'splash=silent install=hd:/dev/disk/by-uuid/'
                                    + config.usb_uuid + '/multibootusb/' + iso_basename(iso_link), string)
                elif distro == "pclinuxos":
                    string = re.sub(r'livecd=',
                                    'fromusb livecd=' + '/multibootusb/' + iso_basename(iso_link) + '/',
                                    string)
                    string = re.sub(r'prompt', '#prompt', string)
                    string = re.sub(r'ui gfxboot.com', '#ui gfxboot.com', string)
                    string = re.sub(r'timeout', '#timeout', string)
                elif distro == "wifislax":
                    string = re.sub(r'vmlinuz',
                                    'vmlinuz from=multibootusb/' + iso_basename(iso_link) + ' noauto', string)
                    string = re.sub(r'vmlinuz2',
                                    'vmlinuz2 from=multibootusb/' + iso_basename(iso_link) + ' noauto', string)
                elif distro == "porteus":
                    string = re.sub(r'APPEND',
                                    'APPEND from=/multibootusb/' + iso_basename(iso_link) + ' noauto', string)
                    string = re.sub(r'vmlinuz2',
                                    'vmlinuz2 from=multibootusb/' + iso_basename(iso_link) + ' noauto', string)
                elif distro == "hbcd":
                    if not 'multibootusb' in string:
                        string = re.sub(r'/HBCD', '/multibootusb/' + iso_basename(iso_link) + '/HBCD', string)
                elif distro == "zenwalk":
                    string = re.sub(r'initrd=',
                                    'from=/multibootusb/' + iso_basename(iso_link) + '/' + iso_name(iso_link) + ' initrd=',
                                    string)
                elif distro == "mageialive":
                    string = re.sub(r'LABEL=\S*', 'LABEL=' + usb_label, string)
                elif distro == "solydx":
                    string = re.sub(r'live-media-path=', 'live-media-path=/multibootusb/' + iso_basename(iso_link),
                                    string)
                elif distro == 'alt-linux':
                    string = re.sub(r':cdrom', ':disk', string)
                elif distro == 'fsecure':
                    string = re.sub(r'APPEND ramdisk_size', 'APPEND noprompt ' + 'knoppix_dir=/multibootusb/' + iso_basename(iso_link)
                                    + '/KNOPPIX ramdisk_size', string)
                elif distro == 'alpine':
                    string = re.sub(r'modules', 'alpine_dev=usbdisk:vfat modules', string)
                elif config.distro == 'trinity-rescue':
                    # USB disk must have volume label to work properly
                    string = re.sub(r'initrd=', 'vollabel=' + config.usb_label + ' initrd=', string)
                    string = re.sub(r'root=\S*', 'root=/dev/ram0', string, flags=re.I)

                config_file = open(cfg_file, "w")
                config_file.write(string)
                config_file.close()

    update_mbusb_cfg_file(iso_link, usb_uuid, usb_mount, distro)
    grub.mbusb_update_grub_cfg()

    # copy isolinux.cfg file to syslinux.cfg for grub to boot.
    def copy_to_syslinux_cfg_callback(dir_, fname):
        if not fname.lower().endswith('isolinux.cfg'):
            return
        isolinux_cfg_path = os.path.join(dir_, fname)
        syslinux_cfg_fname = fname.replace('isolinux.cfg','syslinux.cfg')
        syslinux_cfg_path = os.path.join(dir_, syslinux_cfg_fname)
        if os.path.exists(syslinux_cfg_path):
            return # don't overwrite.
        try:
            shutil.copyfile(isolinux_cfg_path, syslinux_cfg_path)
        except Exception as e:
            log('Copying %s %s to %s failed...' % (
                fname, dir_, syslinux_cfg_fname))
            log(e)

    def fix_desktop_image_in_thema_callback(install_dir_for_grub,
                                            dir_, fname):
        if not fname.lower().endswith('.txt'):
            return
        theme_file = os.path.join(dir_, fname)
        updated = False
        with open(theme_file, 'r', encoding='utf-8') as f:
            pattern = re.compile(r'^desktop-image\s*:\s*(.*)$')
            try:
                src_lines = f.readlines()
            except UnicodeDecodeError:
                log("Unexpected encoding in %s" % theme_file)
                return
            lines = []
            for line in src_lines:
                line = line.rstrip()
                m = pattern.match(line)
                if m and m.group(1).startswith(('/', '"/')):
                    log("Updating '%s' in %s" % (line,theme_file))
                    updated = True
                    partial_path = m.group(1).strip('"').lstrip('/')
                    line = 'desktop-image: "%s/%s"' % \
                           (install_dir_for_grub, partial_path)
                lines.append(line)
        if updated:
            with open(theme_file, 'w') as f:
                f.write('\n'.join(lines))

    visitor_callbacks = [
        # Ensure that isolinux.cfg file is copied as syslinux.cfg
        # to boot correctly.
        copy_to_syslinux_cfg_callback,

        # Rewrite 'desktop-image: ...' line in a theme definition file
        # so that a background image is displaymed during boot item selection.
        # This tweak was first introduced for kali-linux-light-2018-1.
        partial(fix_desktop_image_in_thema_callback, install_dir_for_grub),
    ]
    # Now visit the tree.
    for dirpath, dirnames, filenames in os.walk(install_dir):
        for f in filenames:
            for callback in visitor_callbacks:
                callback(dirpath, f)


    # Assertain if the entry is made..
    sys_cfg_file = os.path.join(config.usb_mount, "multibootusb", "syslinux.cfg")
    if gen.check_text_in_file(sys_cfg_file, iso_basename(config.image_path)):
        log('Updated entry in syslinux.cfg...')
    else:
        log('Unable to update entry in syslinux.cfg...')

    # Check if bootx64.efi is replaced by distro
    efi_grub_img = os.path.join(config.usb_mount, 'EFI', 'BOOT', 'bootx64.efi')
    if not os.path.exists(efi_grub_img):
        gen.log('EFI image does not exist. Copying now...')
        shutil.copy2(resource_path(os.path.join("data", "EFI", "BOOT", "bootx64.efi")),
                                   os.path.join(config.usb_mount, 'EFI', 'BOOT'))
    elif gen.grub_efi_exist(efi_grub_img) is False:
        gen.log('EFI image overwritten by distro install. Replacing it now...')
        shutil.copy2(resource_path(os.path.join("data", "EFI", "BOOT", "bootx64.efi")),
                     os.path.join(config.usb_mount, 'EFI', 'BOOT'))
    else:
        gen.log('multibootusb EFI image already exist. Not copying...')


def update_mbusb_cfg_file(iso_link, usb_uuid, usb_mount, distro):
    """
    Update main multibootusb suslinux.cfg file after distro is installed.
    :return:
    """
    if platform.system() == 'Linux':
        os.sync()
    log('Updating multibootusb config file...')
    name_from_iso = iso_basename(iso_link)
    name_of_iso = iso_name(iso_link)
    _isolinux_bin_exists = isolinux_bin_exist(config.image_path)
    _isolinux_bin_dir = isolinux_bin_dir(iso_link)
    sys_cfg_file = os.path.join(usb_mount, "multibootusb", "syslinux.cfg")
    install_dir = os.path.join(usb_mount, "multibootusb", name_from_iso)
    label = name_from_iso + ('' if _isolinux_bin_exists else ' via GRUB')

    if os.path.exists(sys_cfg_file):
        if distro == "hbcd":
            if os.path.exists(os.path.join(usb_mount, "multibootusb", "menu.lst")):
                _config_file = os.path.join(usb_mount, "multibootusb", "menu.lst")
                config_file = open(_config_file, "w")
                string = re.sub(r'/HBCD', '/multibootusb/' + name_from_iso + '/HBCD', _config_file)
                config_file.write(string)
                config_file.close()
            with open(sys_cfg_file, "a") as f:
                f.write("#start " + iso_basename(config.image_path) + "\n")
                f.write("LABEL " + label + "\n")
                f.write("MENU LABEL " + label + "\n")
                f.write("BOOT " + '/multibootusb/' + name_from_iso + '/' + _isolinux_bin_dir.replace("\\", "/") + '/' + distro + '.bs' + "\n")
                f.write("#end " + iso_basename(config.image_path) + "\n")
        elif distro == "Windows":
            if os.path.exists(sys_cfg_file):
                config_file = open(sys_cfg_file, "a")
                config_file.write("#start " + name_from_iso + "\n")
                config_file.write("LABEL " + label + "\n")
                config_file.write("MENU LABEL " + label + "\n")
                config_file.write("KERNEL chain.c32 hd0 1 ntldr=/bootmgr" + "\n")
                config_file.write("#end " + name_from_iso + "\n")
                config_file.close()
        elif distro == 'f4ubcd':
            if os.path.exists(sys_cfg_file):
                config_file = open(sys_cfg_file, "a")
                config_file.write("#start " + name_from_iso + "\n")
                config_file.write("LABEL " + label + "\n")
                config_file.write("MENU LABEL " + label + "\n")
                config_file.write("KERNEL grub.exe" + "\n")
                config_file.write('APPEND --config-file=/multibootusb/' + iso_basename(config.image_path) + '/menu.lst' + "\n")
                config_file.write("#end " + name_from_iso + "\n")
                config_file.close()
        elif distro == 'kaspersky':
            if os.path.exists(sys_cfg_file):
                config_file = open(sys_cfg_file, "a")
                config_file.write("#start " + name_from_iso + "\n")
                config_file.write("LABEL " + label + "\n")
                config_file.write("MENU LABEL " + label + "\n")
                config_file.write("CONFIG " + '/multibootusb/' + iso_basename(config.image_path) + '/kaspersky.cfg' + "\n")
                config_file.write("#end " + name_from_iso + "\n")
                config_file.close()
        elif distro == 'grub4dos':
            update_menu_lst()
        elif distro == 'grub4dos_iso':
            update_grub4dos_iso_menu()
        else:
            config_file = open(sys_cfg_file, "a")
<<<<<<< HEAD
            config_file.write("#start " + name_from_iso + "\n")
            config_file.write("LABEL " + label + "\n")
            config_file.write("MENU LABEL " + label + "\n")
            if distro == "salix-live":
                if os.path.exists(os.path.join(config.usb_mount, 'multibootusb', name_from_iso, 'boot', 'grub2-linux.img')):
                    config_file.write(
                        "LINUX " + '/multibootusb/' + name_from_iso + '/boot/grub2-linux.img' + "\n")
                else:
                    config_file.write("BOOT " + '/multibootusb/' + name_from_iso + '/' + _isolinux_bin_dir.replace("\\", "/") + '/' + distro + '.bs' + "\n")
            elif distro == "pclinuxos":
                config_file.write("kernel " + '/multibootusb/' + name_from_iso + '/isolinux/vmlinuz' + "\n")
=======
            config_file.write("#start " + iso_basename(iso_link) + "\n")
            config_file.write("LABEL " + iso_basename(iso_link) + "\n")
            config_file.write("MENU LABEL " + iso_basename(iso_link) + "\n")
            if distro == "pclinuxos":
                config_file.write("kernel " + '/multibootusb/' + iso_basename(iso_link) + '/isolinux/vmlinuz' + "\n")
>>>>>>> 82ce94c2
                config_file.write("append livecd=livecd root=/dev/rd/3 acpi=on vga=788 keyb=us vmalloc=256M nokmsboot "
                                  "fromusb root=UUID=" + usb_uuid + " bootfromiso=/multibootusb/" +
                                  name_from_iso + "/" + name_of_iso + " initrd=/multibootusb/"
                                  + name_from_iso + '/isolinux/initrd.gz' + "\n")
            elif distro == "memtest":
                config_file.write("kernel " + '/multibootusb/' + name_from_iso + '/BOOT/MEMTEST.IMG\n')

            elif distro == "sgrubd2" or config.distro == 'raw_iso':
                config_file.write("LINUX memdisk\n")
                config_file.write("INITRD " + "/multibootusb/" + name_from_iso + '/' + name_of_iso + '\n')
                config_file.write("APPEND iso\n")

            elif distro == 'ReactOS':
                config_file.write("COM32 mboot.c32" + '\n')
                config_file.write("APPEND /loader/setupldr.sys" + '\n')
            elif distro == 'pc-unlocker':
                config_file.write("kernel ../ldntldr" + '\n')
                config_file.write("append initrd=../ntldr" + '\n')
            elif distro == 'pc-tool':
                config_file.write(menus.pc_tool_config(syslinux=True, grub=False))
            elif distro == 'grub2only':
                config_file.write(menus.grub2only())
            elif distro == 'memdisk_iso':
                config_file.write(menus.memdisk_iso_cfg(syslinux=True, grub=False))
            elif distro == 'memdisk_img':
                config_file.write(menus.memdisk_img_cfg(syslinux=True, grub=False))
            else:
                if _isolinux_bin_exists is True:
                    if distro == "generic":
                        distro_syslinux_install_dir = _isolinux_bin_dir
                        if _isolinux_bin_dir != "/":
                            distro_sys_install_bs = os.path.join(usb_mount, _isolinux_bin_dir) + '/' + distro + '.bs'
                        else:
                            distro_sys_install_bs = '/' + distro + '.bs'
                    else:
                        distro_syslinux_install_dir = install_dir
                        distro_syslinux_install_dir = distro_syslinux_install_dir.replace(usb_mount, '')
                        distro_sys_install_bs = distro_syslinux_install_dir + '/' + _isolinux_bin_dir + '/' + distro + '.bs'

                    distro_sys_install_bs = "/" + distro_sys_install_bs.replace("\\", "/")  # Windows path issue.

                    if config.syslinux_version == '3':
                        config_file.write("CONFIG /multibootusb/" + name_from_iso + '/' + _isolinux_bin_dir.replace("\\", "/") + '/isolinux.cfg\n')
                        config_file.write("APPEND /multibootusb/" + name_from_iso + '/' + _isolinux_bin_dir.replace("\\", "/") + '\n')
                        config_file.write("# Delete or comment above two lines using # and remove # from below line if "
                                          "you get not a COM module error.\n")
                        config_file.write("#BOOT " + distro_sys_install_bs.replace("//", "/") + "\n")
                    else:
                        config_file.write("BOOT " + distro_sys_install_bs.replace("//", "/") + "\n")
                else:
                    # isolinux_bin does not exist.
                    config_file.write('Linux /multibootusb/grub/lnxboot.img\n')
                    config_file.write('INITRD /multibootusb/grub/core.img\n')
                    config_file.write('TEXT HELP\n')
                    config_file.write('Booting via syslinux is not supported. '
                                      'Please boot via GRUB\n')
                    config_file.write('ENDTEXT\n')
            config_file.write("#end " + name_from_iso + "\n")
            config_file.close()
            # Update extlinux.cfg file by copying updated syslinux.cfg
            shutil.copy(os.path.join(usb_mount, 'multibootusb', 'syslinux.cfg'),
                        os.path.join(usb_mount, 'multibootusb', 'extlinux.cfg'))


def kaspersky_config(distro):
    if distro == 'kaspersky':
        return """
menu label Kaspersky Rescue Disk
  kernel $INSTALL_DIR/boot/rescue
  append root=live:UUID= live_dir=$INSTALL_DIR/rescue/LiveOS/ subdir=$INSTALL_DIR/rescue/LiveOS/ looptype=squashfs rootfstype=auto vga=791 init=/linuxrc loop=$INSTALL_DIR/rescue/LiveOS/squashfs.img initrd=$INSTALL_DIR/boot/rescue.igz lang=en udev liveimg splash quiet doscsi nomodeset
label text
  menu label Kaspersky Rescue Disk - Text Mode
  kernel $INSTALL_DIR/boot/rescue
  append root=live:UUID= live_dir=$INSTALL_DIR/rescue/LiveOS/ subdir=$INSTALL_DIR/rescue/LiveOS/ rootfstype=auto vga=791 init=/linuxrc loop=/multiboot/rescue/LiveOS/squashfs.img initrd=$INSTALL_DIR/boot/rescue.igz SLUG_lang=en udev liveimg quiet nox shell noresume doscsi nomodeset
label hwinfo
  menu label Kaspersky Hardware Info
  kernel $INSTALL_DIR/boot/rescue
  append root=live:UUID= live_dir=$INSTALL_DIR/rescue/LiveOS/ subdir=$INSTALL_DIR/rescue/LiveOS/ rootfstype=auto vga=791 init=/linuxrc loop=$INSTALL_DIR/rescue/LiveOS/squashfs.img initrd=$INSTALL_DIR/boot/rescue.igz SLUG_lang=en udev liveimg quiet softlevel=boot nox hwinfo noresume doscsi nomodeset """


def update_menu_lst():
    sys_cfg_file = os.path.join(config.usb_mount, "multibootusb", "syslinux.cfg")
#     install_dir = os.path.join(config.usb_mount, "multibootusb", iso_basename(config.image_path))
    menu_lst = iso_menu_lst_path(config.image_path).replace("\\", "/")
    with open(sys_cfg_file, "a") as f:
        f.write("#start " + iso_basename(config.image_path) + "\n")
        f.write("LABEL " + iso_basename(config.image_path) + "\n")
        f.write("MENU LABEL " + iso_basename(config.image_path) + "\n")
        f.write("KERNEL grub.exe" + "\n")
        f.write('APPEND --config-file=/' + menu_lst + "\n")
        f.write("#end " + iso_basename(config.image_path) + "\n")


def update_grub4dos_iso_menu():
        sys_cfg_file = os.path.join(config.usb_mount, "multibootusb",
                                    "syslinux.cfg")
        install_dir = os.path.join(config.usb_mount, "multibootusb",
                                   iso_basename(config.image_path))
        menu_lst_file = os.path.join(install_dir, 'menu.lst')
        with open(menu_lst_file, "w") as f:
            f.write("title Boot " + iso_name(config.image_path) + "\n")
            f.write("find --set-root --ignore-floppies --ignore-cd /multibootusb/" + iso_basename(config.image_path) + '/'
                    + iso_name(config.image_path) + "\n")
            f.write("map --heads=0 --sectors-per-track=0 /multibootusb/" + iso_basename(config.image_path)
                    + '/' + iso_name(config.image_path) + ' (hd32)' + "\n")
            f.write("map --hook" + "\n")
            f.write("chainloader (hd32)")

        with open(sys_cfg_file, "a") as f:
            f.write("#start " + iso_basename(config.image_path) + "\n")
            f.write("LABEL " + iso_basename(config.image_path) + "\n")
            f.write("MENU LABEL " + iso_basename(config.image_path) + "\n")
            f.write("KERNEL grub.exe" + "\n")
            f.write('APPEND --config-file=/multibootusb/' + iso_basename(config.image_path) + '/menu.lst'  + "\n")
            f.write("#end " + iso_basename(config.image_path) + "\n")

class ConfigTweakerParam:
    def __init__(self, distro_name, distro_path, persistence_size, 
                 usb_uuid, usb_mount, usb_disk):
        self.distro_name = distro_name
        assert distro_path[0] == '/'
        self.distro_path = distro_path           # drive relative
        self.persistence_size = persistence_size
        self.usb_uuid = usb_uuid
        self.usb_mount = usb_mount
        self.usb_disk = usb_disk


class ConfigTweaker:

    BOOT_PARAMS_STARTER = 'kernel|append|linux'

    def __init__(self, distro_type, setup_params):
        self.disto_type = distro_type
        self.setup_params = setup_params

    def tweak_first_match(self, content, kernel_param_line_pattern,
                          apply_persistence_to_all_lines,
                          param_operations,
                          param_operations_for_persistence):
        """Perofrm specified parameter modification to the first maching
        line and return the concatination of the string leading up to the
        match and the tweaked paramer line. If no match is found,
        unmodified 'content' is returned.
        """
        m = kernel_param_line_pattern.search(content)
        if m is None:
            return content

        start, end = m.span()
        upto_match, rest_of_content = content[:start], content[end:]
        starter_part, starter_token, params_part = [
            m.group(i) for i in [1,2,3]]
        params = params_part.split(' ')
        if apply_persistence_to_all_lines or \
          self.has_persistency_param(params):
            ops_to_apply = param_operations + \
              param_operations_for_persistence
        else:
            ops_to_apply = param_operations
        for op_or_op_list, precondition in ops_to_apply:
            if not precondition(starter_token, params):
                continue
            try:
                iter(op_or_op_list)
                op_list = op_or_op_list
            except TypeError:
                op_list = [op_or_op_list]
            for op in op_list:
                params = op(params)

        # I see something special about this param. Place it at the end.
        three_dashes = '---'
        if three_dashes in params:
            params.remove(three_dashes)
            params.append(three_dashes)

        return upto_match + starter_part + ' '.join(params) + \
               self.tweak_first_match(
                   rest_of_content, kernel_param_line_pattern,
                   apply_persistence_to_all_lines,
                   param_operations, param_operations_for_persistence)

    def legacy_tweak(self, content):
        return None

    def tweak(self, content):
        tweaked = self.legacy_tweak(content)
        if tweaked:
            return tweaked
        apply_persistence_to_all_lines = \
            0 < self.setup_params.persistence_size and \
            not self.config_is_persistence_aware(content)
        matching_re = r'^(\s*(%s)\s*)(.*)$' % self.BOOT_PARAMS_STARTER
        kernel_parameter_line_pattern = re.compile(
            matching_re,
            flags = re.I | re.MULTILINE)
        out = self.tweak_first_match(
            content,
            kernel_parameter_line_pattern,
            apply_persistence_to_all_lines,
            self.param_operations(),
            self.param_operations_for_persistence())
        
        return self.post_process(out)

    def on_liveboot_params(self, starter, params):
        return self.LIVE_BOOT_DETECT_PARAM in params

    def post_process(self, entire_string):
        return entire_string

    def add_op_if_file_exists(self, op_list, op_creator_func, key,
                              candidate_relative_path_list, predicate):
        for candidate in candidate_relative_path_list:
            relpath = os.path.join(self.setup_params.distro_path[1:],
                                    candidate)
            if os.path.exists(os.path.join(
                    self.setup_params.usb_mount, relpath)):
                normalized_relpath = '/' + relpath.replace('\\','/')
                op_list.append((op_creator_func(key, normalized_relpath),
                                predicate))
                break

    def fullpath(self, subpath):
        p = self.setup_params
        return os.path.join(p.usb_mount, p.distro_path[1:], subpath)

    def file_is_installed(self, subpath):
        return os.path.exists(self.fullpath(subpath))

    def file_content(self, subpath):
        fp = self.fullpath(subpath)
        if not os.path.exists(fp):
            return None
        with open(fp, errors='ignore') as f:
            return f.read()


class PersistenceConfigTweaker(ConfigTweaker):
    def __init__(self, pac_re, *args, **kw):
        self.persistence_awareness_checking_re = pac_re
        super(PersistenceConfigTweaker, self).__init__(*args, **kw)

    def config_is_persistence_aware(self, content):
        """ Used to restrict update of boot parameters to persistent-aware
        menu entries if the distribution provides any.
        """
        return self.persistence_awareness_checking_re.search(content) \
            is not None


class ConfigTweakerWithDebianStylePersistenceParam(PersistenceConfigTweaker):
    def __init__(self, *args, **kw):
        persistence_awareness_checking_re = re.compile(
            r'^\s*(%s).*?\s%s(\s.*|)$' % \
            (self.BOOT_PARAMS_STARTER, self.PERSISTENCY_TOKEN),
            flags=re.I|re.MULTILINE)
        super(ConfigTweakerWithDebianStylePersistenceParam,
              self).__init__(persistence_awareness_checking_re, *args, **kw)

    def has_persistency_param(self, params):
        return self.PERSISTENCY_TOKEN in params
    
    def param_operations_for_persistence(self):
        return [
            ([add_tokens(self.PERSISTENCY_TOKEN),
              add_or_replace_kv('%s-path=' % self.PERSISTENCY_TOKEN,
                                self.setup_params.distro_path)],
             self.on_liveboot_params)]


class UbuntuConfigTweaker(ConfigTweakerWithDebianStylePersistenceParam):
    LIVE_BOOT_DETECT_PARAM = 'boot=casper'
    PERSISTENCY_TOKEN = 'persistent'

    def param_operations(self):
        return [
            ([add_tokens('ignore_bootid'),
              add_or_replace_kv('live-media-path=',
                                '%s/casper' % self.setup_params.distro_path),
              add_or_replace_kv('cdrom-detect/try-usb=', 'true'),
            # Recently, correct param seems to be 'floppy=0,allowed_driver_mask
              add_or_replace_kv('floppy.allowed_drive_mask=', '0'),
              add_tokens('ignore_uuid'),
              add_or_replace_kv('root=UUID=', self.setup_params.usb_uuid),
              ],
             self.on_liveboot_params),
            (replace_kv('live-media=',
                        '/dev/disk/by-uuid/%s' % self.setup_params.usb_uuid),
             always),
            ]
    def post_process(self, entire_string):
        return entire_string.replace(r'ui gfxboot', '#ui gfxboot')


class DebianConfigTweaker(ConfigTweakerWithDebianStylePersistenceParam):

    LIVE_BOOT_DETECT_PARAM = 'boot=live'
    PERSISTENCY_TOKEN = 'persistence'

    def param_operations(self):
        return [
            (add_tokens('ignore_bootid'), self.on_liveboot_params),
            (add_or_replace_kv('live-media-path=',
                               '%s/live' % self.setup_params.distro_path),
             self.on_liveboot_params),
            ]

class NoPersistenceTweaker(ConfigTweaker):

    def config_is_persistence_aware(self, content):
        return False

    def param_operations_for_persistence(self):
        return []

    def has_persistency_param(self, params):
        return False
    
class GentooConfigTweaker(NoPersistenceTweaker):

    def param_operations(self):
        ops = [
            ([add_or_replace_kv('real_root=', self.setup_params.usb_disk),
              add_tokens('slowusb'),
              add_or_replace_kv('subdir=', self.setup_params.distro_path),
              remove_keys('cdroot_hash='),

              # Without this, pentoo-amd64-hardened-2018.0_RC5.8_pre20180305/
              # stucks at "copying read-write image contents to tmpfs"
              add_tokens('overlayfs'),

              # Said distro fails to mount root device if this param is given
              remove_tokens('aufs'),
              ],
             starter_is_either('append', 'linux')),
            ]
        self.add_op_if_file_exists(
            ops, add_or_replace_kv,
            'loop=', ['liberte/boot/root-x86.sfs', 'image.squashfs'],
            starter_is_either('append', 'linux'))
        return ops


class CentosConfigTweaker(PersistenceConfigTweaker):

    def __init__(self, *args, **kw):
        persistence_awareness_checking_re = re.compile(
            r'^\s*(%s).*?\s(rd.live.overlay|overlay)=.+?' %
            self.BOOT_PARAMS_STARTER,  flags=re.I|re.MULTILINE)
        super(CentosConfigTweaker, self).__init__(
            persistence_awareness_checking_re, *args, **kw)

    def has_persistency_param(self, params):
        return any(p.startswith(('overlay=', 'rd.live.overlay='))
                   for p in params)

    def param_operations(self):
        uuid_spec = 'UUID=%s' % self.setup_params.usb_uuid
        escaped_distro_path = self.setup_params.distro_path \
          .replace(' ', '\\0x20')
        live_path = escaped_distro_path + '/LiveOS'
        ops = [(replace_kv('inst.stage2=', 'hd:%s:%s' %
                           (uuid_spec, escaped_distro_path)), always),
               (add_or_replace_kv('inst.repo=',
                                   'http://mirror.centos.org'
                                   '/centos/7/os/x86_64/'),
                contains_key('inst.stage2=')),
               (replace_kv('root=', 'live:' + uuid_spec), always),
               (add_or_replace_kv('rd.live.dir=', live_path),
                contains_any_token('rd.live.image', 'Solus')),
               (add_or_replace_kv('live_dir=', live_path),
                contains_token('liveimage')), ]

        if self.file_is_installed('.treeinfo'):
            # Add or replace value of 'inst.repo=' with reference
            # to the copied iso.
            ops.append(
                 (add_or_replace_kv(
                     'inst.repo=',
                     'hd:UUID=%s:%s' % (
                        self.setup_params.usb_uuid,
                        self.setup_params.distro_path + '/' +
                        self.setup_params.distro_name + '.iso')),
                  starter_is_either('append', 'linux')))
        return ops

    def param_operations_for_persistence(self):
        uuid_spec = 'UUID=%s' % self.setup_params.usb_uuid
        return [
            (remove_tokens('ro'), always),
            (add_or_replace_kv('overlay=', uuid_spec),
             contains_token('liveimage')),
            ([add_tokens('rw'),
              add_or_replace_kv('rd.live.overlay=', uuid_spec)],
             contains_token('rd.live.image'))
            ]

class AntixConfigTweaker(NoPersistenceTweaker):
    def param_operations(self):
        content = self.file_content('version')
        if content and 0 <= content.find('antiX-17'):
            ops = [
                add_or_replace_kv('buuid=', self.setup_params.usb_uuid),
                add_or_replace_kv('bdir=',
                                  self.setup_params.distro_path + '/antiX')]
        else:
            ops = add_or_replace_kv('image_dir=',
                                    self.setup_params.distro_path)

        return [(ops, starter_is_either('append', 'APPEND', 'linux'))]


class SalixConfigTweaker(NoPersistenceTweaker):
    def legacy_tweak(self, content):
        if content.find('iso_path') < 0:
            return None
        p = self.setup_params
        for replacee, replacer in [
                ('iso_path', "%s/%s.iso" % (p.distro_path, p.distro_name)),
                ('initrd=', 'fromiso=%s/%s.iso initrd=' % (
                    p.distro_path, p.distro_name)),
                ]:
            content = content.replace(replacee, replacer)
        return content

    def param_operations(self):
        ops = [
            (add_or_replace_kv('livemedia=','%s:%s/%s.iso' % (
                self.setup_params.usb_uuid, self.setup_params.distro_path,
                self.setup_params.distro_name)),
             starter_is_either('append', 'linux'))]
        return ops

    def post_process(self, entire_string):
        return entire_string.replace('($root)', self.setup_params.distro_path)

def test_tweak_objects():
    def os_path_exists(f):
        if f.endswith('liberte/boot/root-x86.sfs'):
            return False
        if f.endswith('image.squashfs'):
            return True
        return False
    saved = os.path.exists
    os.path.exists = os_path_exists
    try:
        _test_tweak_objects()
    finally:
        os.path.exists = saved


def _test_tweak_objects():

    usb_mount = 'L:'
    usb_disk  = 'L:'
    setup_params_no_persistence = ConfigTweakerParam(
        '{iso-name}', '/multibootusb/{iso-name}', 0,
        '{usb-uuid}', usb_mount, usb_disk)
    debian_tweaker = DebianConfigTweaker('debian', setup_params_no_persistence)
    ubuntu_tweaker = UbuntuConfigTweaker('ubuntu', setup_params_no_persistence)
    centos_tweaker = CentosConfigTweaker('centos', setup_params_no_persistence)
    salix_tweaker = SalixConfigTweaker('centos', setup_params_no_persistence)

    # Test awareness on 'persistent'
    content = """
    append   boot=live foo baz=1  double-spaced ignore_bootid persistent more stuff""".lstrip()
    print ("Testing awareness on 'persistent' of ubuntu tweaker.")
    assert ubuntu_tweaker.config_is_persistence_aware(content)
    print ("Testing awareness on 'persistent' of debian tweaker.")
    assert not debian_tweaker.config_is_persistence_aware(content)

    content = """
    append   boot=live foo baz=1  double-spaced ignore_bootid persistence more stuff""".lstrip()
    print ("Testing awareness on 'persistence' of ubuntu tweaker.")
    assert not ubuntu_tweaker.config_is_persistence_aware(content)
    print ("Testing awareness on 'persistence' of debian tweaker.")
    assert debian_tweaker.config_is_persistence_aware(content)

    print ("Testing awareness on 'overlay=' of centos tweaker.")
    content = """
    append   boot=live foo baz=1 overlay=UUID:2234-1224 double-spaced ignore_bootid persistence more stuff""".lstrip()
    assert centos_tweaker.config_is_persistence_aware(content)

    print ("Testing awareness on 'rd.live.overlay=' of centos tweaker.")
    content = """
    append   boot=live foo baz=1 rd.live.overlay=UUID:2234-1224 double-spaced ignore_bootid persistence more stuff""".lstrip()
    assert centos_tweaker.config_is_persistence_aware(content)

    print ("Testing indefference on persistence keys of centos tweaker.")
    content = """
    append   boot=live foo baz=1  double-spaced ignore_bootid persistence more stuff""".lstrip()
    assert not centos_tweaker.config_is_persistence_aware(content)

    print ("Testing awareness on 'overlay=' of centos tweaker.")
    content = """
    append   boot=live foo baz=1 double-spaced ignore_bootid persistence more stuff""".lstrip()
    assert not centos_tweaker.config_is_persistence_aware(content)

    print ("Testing if 'persistence' token is left at the original place.")
    content = "\tlinux\tfoo persistence boot=live in the middle"
    assert debian_tweaker.tweak(content) == "\tlinux\tfoo persistence boot=live in the middle ignore_bootid live-media-path=/multibootusb/{iso-name}/live persistence-path=/multibootusb/{iso-name}"""

    print ("Testing if 'boot=live' at the very end is recognized.")
    content = "menu\n\tlinux\tfoo persistence in the middle boot=live"
    assert debian_tweaker.tweak(content) == "menu\n\tlinux\tfoo persistence in the middle boot=live ignore_bootid live-media-path=/multibootusb/{iso-name}/live persistence-path=/multibootusb/{iso-name}"""

    print ("Testing if 'boot=live' at a line end is recognized.")
    content = """append zoo
\tappend\tfoo persistence in the middle boot=live
append foo"""
    assert debian_tweaker.tweak(content) == """append zoo
\tappend\tfoo persistence in the middle boot=live ignore_bootid live-media-path=/multibootusb/{iso-name}/live persistence-path=/multibootusb/{iso-name}
append foo"""

    print ("Testing if replacement of 'live-media=' happens on non-boot lines.")
    content = "\t\tlinux live-media=/tobe/replaced"
    assert ubuntu_tweaker.tweak(content)==\
        "\t\tlinux live-media=/dev/disk/by-uuid/{usb-uuid}"

    print ("Testing if \\tappend is recognized as a starter.")
    content = """\tappend  foo boot=live ignore_bootid persistence in the middle live-media-path=/foo/bar"""
    assert debian_tweaker.tweak(content) == """\tappend  foo boot=live ignore_bootid persistence in the middle live-media-path=/multibootusb/{iso-name}/live persistence-path=/multibootusb/{iso-name}"""

    print ("Testing if debian tweaker does not get tickled by 'persistent'.")
    content = """\tappend  boot=live foo ignore_bootid persistent in the middle live-media-path=/foo/bar"""
    assert debian_tweaker.tweak(content) == """\tappend  boot=live foo ignore_bootid persistent in the middle live-media-path=/multibootusb/{iso-name}/live"""

    print ("Testing replacement of 'live-media-path' value.")
    content = "  append boot=live foo live-media-path=/foo/bar more"
    assert debian_tweaker.tweak(content) == """  append boot=live foo live-media-path=/multibootusb/{iso-name}/live more ignore_bootid"""

    print ("Testing rewriting of 'file=' param by debian_tweaker.")
    content = "  kernel file=/cdrom/preseed/ubuntu.seed boot=live"

    setup_params_persistent = ConfigTweakerParam(
        'debian', '/multibootusb/{iso-name}', 128*1024*1024, '{usb-uuid}',
        usb_mount, usb_disk)
    debian_persistence_tweaker = DebianConfigTweaker(
        'debian', setup_params_persistent)
    ubuntu_persistence_tweaker = UbuntuConfigTweaker(
        'ubuntu', setup_params_persistent)
    centos_persistence_tweaker = CentosConfigTweaker(
        'centos', setup_params_persistent)

    print ("Testing if debian tweaker appends persistence parameters.")
    content = """label foo
  kernel foo bar
  append boot=live foo live-media-path=/foo/bar more
"""
    assert debian_persistence_tweaker.tweak(content) == """label foo
  kernel foo bar
  append boot=live foo live-media-path=/multibootusb/{iso-name}/live more ignore_bootid persistence persistence-path=/multibootusb/{iso-name}
"""

    print ("Testing if ubuntu tweaker selectively appends persistence params.")
    content = """label foo
      kernel foo bar
      append boot=casper foo live-media-path=/foo/bar more
    """
    assert ubuntu_persistence_tweaker.tweak(content) == """label foo
      kernel foo bar
      append boot=casper foo live-media-path=/multibootusb/{iso-name}/casper more ignore_bootid cdrom-detect/try-usb=true floppy.allowed_drive_mask=0 ignore_uuid root=UUID={usb-uuid} persistent persistent-path=/multibootusb/{iso-name}
    """

    # Test rewrite of persistence-aware configuration.
    # Only 'live-persistence' line should receive 'persistence-path'
    # parameter.
    print ("Testing if debian tweaker appends persistence params "
           "to relevant lines only.")
    content = """label live-forensic
        menu label Live (^forensic mode)
        linux /live/vmlinuz
        initrd /live/initrd.img
        append boot=live noconfig=sudo username=root hostname=kali noswap noautomount

label live-persistence
    menu label ^Live USB Persistence              (check kali.org/prst)
    linux /live/vmlinuz
    initrd /live/initrd.img
    append boot=live noconfig=sudo username=root hostname=kali persistence
"""
    assert debian_persistence_tweaker.tweak(content)=="""label live-forensic
        menu label Live (^forensic mode)
        linux /live/vmlinuz
        initrd /live/initrd.img
        append boot=live noconfig=sudo username=root hostname=kali noswap noautomount ignore_bootid live-media-path=/multibootusb/{iso-name}/live

label live-persistence
    menu label ^Live USB Persistence              (check kali.org/prst)
    linux /live/vmlinuz
    initrd /live/initrd.img
    append boot=live noconfig=sudo username=root hostname=kali persistence ignore_bootid live-media-path=/multibootusb/{iso-name}/live persistence-path=/multibootusb/{iso-name}
"""

    setup_params = ConfigTweakerParam(
        '{iso-name}', '/multibootusb/{iso-name}',
        0, '{usb-uuid}', usb_mount, usb_disk)
    gentoo_tweaker = GentooConfigTweaker('gentoo', setup_params)

    print ("Testing Gentoo-tweaker on syslinux config.")
    content = """label pentoo
menu label Pentoo Defaults (verify)
kernel /isolinux/pentoo
append initrd=/isolinux/pentoo.igz root=/dev/ram0 init=/linuxrc nox nodhcp overlayfs max_loop=256 dokeymap looptype=squashfs loop=/image.squashfs cdroot video=uvesafb:mtrr:3,ywrap,1024x768-16 usbcore.autosuspend=1 console=tty0 net.ifnames=0 scsi_mod.use_blk_mq=1 ipv6.autoconf=0 verify
"""

    assert gentoo_tweaker.tweak(content)=="""label pentoo
menu label Pentoo Defaults (verify)
kernel /isolinux/pentoo
append initrd=/isolinux/pentoo.igz root=/dev/ram0 init=/linuxrc nox nodhcp overlayfs max_loop=256 dokeymap looptype=squashfs loop=/multibootusb/{iso-name}/image.squashfs cdroot video=uvesafb:mtrr:3,ywrap,1024x768-16 usbcore.autosuspend=1 console=tty0 net.ifnames=0 scsi_mod.use_blk_mq=1 ipv6.autoconf=0 verify real_root=%s slowusb subdir=/multibootusb/{iso-name}
""" % usb_disk
    print ("Testing Gentoo-tweaker on grub config.")
    content = """insmod all_video

menuentry 'Boot LiveCD (kernel: pentoo)' --class gnu-linux --class os {
    linux /isolinux/pentoo root=/dev/ram0 init=/linuxrc  nox aufs max_loop=256 dokeymap looptype=squashfs loop=/image.squashfs  cdroot cdroot_hash=xxx
    initrd /isolinux/pentoo.igz
}
"""
    assert gentoo_tweaker.tweak(content)=="""insmod all_video

menuentry 'Boot LiveCD (kernel: pentoo)' --class gnu-linux --class os {
    linux /isolinux/pentoo root=/dev/ram0 init=/linuxrc  nox max_loop=256 dokeymap looptype=squashfs loop=/multibootusb/{iso-name}/image.squashfs  cdroot real_root=%s slowusb subdir=/multibootusb/{iso-name} overlayfs
    initrd /isolinux/pentoo.igz
}
""" % usb_disk

    print ("Testing centos tweaker on DVD-installer")
    saved = os.path.exists
    os.path.exists = lambda f: f.endswith(('/.treeinfo','\\.treeinfo')) \
                     or saved(f)
    try:
        content = r"""label linux
  menu label ^Install CentOS 7
  kernel vmlinuz
  append initrd=initrd.img inst.stage2=hd:LABEL=CentOS\x207\x20x86_64 quiet
"""
        assert centos_tweaker.tweak(content)=="""label linux
  menu label ^Install CentOS 7
  kernel vmlinuz
  append initrd=initrd.img inst.stage2=hd:UUID={usb-uuid}:/multibootusb/{iso-name} quiet inst.repo=hd:UUID={usb-uuid}:/multibootusb/{iso-name}/{iso-name}.iso
"""
    finally:
        os.path.exists = saved

    print ("Testing centos tweaker on Net-installer")
    assert centos_tweaker.tweak(content)=="""label linux
  menu label ^Install CentOS 7
  kernel vmlinuz
  append initrd=initrd.img inst.stage2=hd:UUID={usb-uuid}:/multibootusb/{iso-name} quiet inst.repo=http://mirror.centos.org/centos/7/os/x86_64/
"""
    content = r"""label linux0
  menu label ^Start CentOS
  kernel vmlinuz0
  append initrd=initrd0.img root=live:CDLABEL=CentOS-7-x86_64-LiveGNOME-1708 rootfstype=auto ro rd.live.image quiet  rhgb rd.luks=0 rd.md=0 rd.dm=0
  menu default
"""
    print ("Testing centos tweaker on Live")
    assert centos_tweaker.tweak(content)=="""label linux0
  menu label ^Start CentOS
  kernel vmlinuz0
  append initrd=initrd0.img root=live:UUID={usb-uuid} rootfstype=auto ro rd.live.image quiet  rhgb rd.luks=0 rd.md=0 rd.dm=0 rd.live.dir=/multibootusb/{iso-name}/LiveOS
  menu default
"""

    print ("Testing persistent centos tweaker on non-persistence config.")
    content = r"""label linux0
  menu label ^Start CentOS
  kernel vmlinuz0
  append initrd=initrd0.img root=live:CDLABEL=CentOS-7-x86_64-LiveGNOME-1708 rootfstype=auto ro rd.live.image quiet  rhgb rd.luks=0 rd.md=0 rd.dm=0
  menu default
"""
    assert centos_persistence_tweaker.tweak(content)=="""label linux0
  menu label ^Start CentOS
  kernel vmlinuz0
  append initrd=initrd0.img root=live:UUID={usb-uuid} rootfstype=auto rd.live.image quiet  rhgb rd.luks=0 rd.md=0 rd.dm=0 rd.live.dir=/multibootusb/{iso-name}/LiveOS rw rd.live.overlay=UUID={usb-uuid}
  menu default
"""
    print ("Testing persistent centos tweaker not touching "
           "non-persistent line")
    content = r"""label linux0
  menu label ^Start CentOS
  append kenel=vmlinuz0
  append rd.live.overlay=UUID:2234-2223 ro rd.live.image
  append initrd=initrd0.img root=live:CDLABEL=CentOS-7-x86_64-LiveGNOME-1708 rootfstype=auto ro rd.live.image quiet  rhgb rd.luks=0 rd.md=0 rd.dm=0
  menu default
"""
    assert centos_persistence_tweaker.tweak(content)=="""label linux0
  menu label ^Start CentOS
  append kenel=vmlinuz0
  append rd.live.overlay=UUID={usb-uuid} rd.live.image rd.live.dir=/multibootusb/{iso-name}/LiveOS rw
  append initrd=initrd0.img root=live:UUID={usb-uuid} rootfstype=auto ro rd.live.image quiet  rhgb rd.luks=0 rd.md=0 rd.dm=0 rd.live.dir=/multibootusb/{iso-name}/LiveOS
  menu default
"""

    print ("Testing salix tweaker on legacy tweaking")
    content = """menu Old Salix
append initrd=/boot/initrd.img foobar=iso_path tail-param
"""
    assert salix_tweaker.tweak(content)=="""menu Old Salix
append fromiso=/multibootusb/{iso-name}/{iso-name}.iso initrd=/boot/initrd.img foobar=/multibootusb/{iso-name}/{iso-name}.iso tail-param
"""
    print ("Testing salix tweaker on new tweaking")
    content = """menu New Salix
append initrd=/boot/initrd.img tail-param
"""
    assert salix_tweaker.tweak(content)=="""menu New Salix
append initrd=/boot/initrd.img tail-param livemedia={usb-uuid}:/multibootusb/{iso-name}/{iso-name}.iso
"""


def do_test_abspath_rewrite():

    content = """menuentry "Install Ubuntu" {
	linux	/casper/vmlinuz.efi  file=/cdrom/preseed/ubuntu.seed boot=casper only-ubiquity init=/linuxrc iso-scan/filename=${iso_path} quiet splash grub=/grub/grub.cfg ---
	initrd	/casper/initrd.lz
}"""
    assert fix_abspath(
        content, 'g:/multibootusb/ubuntu-14.04.5-desktop-amd64',
        'ubuntu-14.04.5-desktop-amd64', 'test_abspath_rewrite')==\
        """menuentry "Install Ubuntu" {
	linux	/multibootusb/ubuntu-14.04.5-desktop-amd64/casper/vmlinuz  file=/cdrom/preseed/ubuntu.seed boot=casper only-ubiquity init=/linuxrc iso-scan/filename=${iso_path} quiet splash grub=/multibootusb/ubuntu-14.04.5-desktop-amd64/boot/grub/grub.cfg ---
	initrd	/multibootusb/ubuntu-14.04.5-desktop-amd64/casper/initrd.lz
}"""


def test_abspath_rewrite():

    def os_path_exists(path):
        path = path.replace('\\', '/')
        if path.endswith('.efi'):
            return False
        if path.startswith('g:/multibootusb/ubuntu-14.04.5-desktop-amd64'
                           '/boot'):
            return True
        if path.endswith('/boot/grub/grub.cfg'):
            return True
        if path == '/grub/grub.cfg':
            return False
        if path.endswith('casper/vmlinuz'):
            return True
        if path.endswith('/casper/initrd.lz'):
            return True

        return False
    saved = os.path.exists
    try:
        os.path.exists = os_path_exists
        do_test_abspath_rewrite()
    finally:
        os.path.exists = saved<|MERGE_RESOLUTION|>--- conflicted
+++ resolved
@@ -492,25 +492,20 @@
             update_grub4dos_iso_menu()
         else:
             config_file = open(sys_cfg_file, "a")
-<<<<<<< HEAD
             config_file.write("#start " + name_from_iso + "\n")
             config_file.write("LABEL " + label + "\n")
             config_file.write("MENU LABEL " + label + "\n")
             if distro == "salix-live":
-                if os.path.exists(os.path.join(config.usb_mount, 'multibootusb', name_from_iso, 'boot', 'grub2-linux.img')):
+                if os.path.exists(
+                        os.path.join(install_dir, 'boot', 'grub2-linux.img')):
                     config_file.write(
-                        "LINUX " + '/multibootusb/' + name_from_iso + '/boot/grub2-linux.img' + "\n")
+                        "LINUX " + '/multibootusb/' + name_from_iso +
+                        '/boot/grub2-linux.img' + "\n")
                 else:
                     config_file.write("BOOT " + '/multibootusb/' + name_from_iso + '/' + _isolinux_bin_dir.replace("\\", "/") + '/' + distro + '.bs' + "\n")
             elif distro == "pclinuxos":
-                config_file.write("kernel " + '/multibootusb/' + name_from_iso + '/isolinux/vmlinuz' + "\n")
-=======
-            config_file.write("#start " + iso_basename(iso_link) + "\n")
-            config_file.write("LABEL " + iso_basename(iso_link) + "\n")
-            config_file.write("MENU LABEL " + iso_basename(iso_link) + "\n")
-            if distro == "pclinuxos":
-                config_file.write("kernel " + '/multibootusb/' + iso_basename(iso_link) + '/isolinux/vmlinuz' + "\n")
->>>>>>> 82ce94c2
+                config_file.write("kernel " + '/multibootusb/' + name_from_iso
+                                  + '/isolinux/vmlinuz' + "\n")
                 config_file.write("append livecd=livecd root=/dev/rd/3 acpi=on vga=788 keyb=us vmalloc=256M nokmsboot "
                                   "fromusb root=UUID=" + usb_uuid + " bootfromiso=/multibootusb/" +
                                   name_from_iso + "/" + name_of_iso + " initrd=/multibootusb/"
