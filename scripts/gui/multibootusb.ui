<?xml version="1.0" encoding="UTF-8"?>
<ui version="4.0">
 <class>MainWindow</class>
 <widget class="QMainWindow" name="MainWindow">
  <property name="geometry">
   <rect>
    <x>0</x>
    <y>0</y>
    <width>629</width>
    <height>605</height>
   </rect>
  </property>
  <property name="sizePolicy">
   <sizepolicy hsizetype="Expanding" vsizetype="Expanding">
    <horstretch>0</horstretch>
    <verstretch>0</verstretch>
   </sizepolicy>
  </property>
  <property name="windowTitle">
   <string>MultiBootUSB</string>
  </property>
  <widget class="QWidget" name="centralwidget">
   <layout class="QVBoxLayout" name="verticalLayout_7">
    <item>
     <layout class="QVBoxLayout" name="verticalLayout_5">
      <property name="leftMargin">
       <number>5</number>
      </property>
      <property name="topMargin">
       <number>5</number>
      </property>
      <property name="rightMargin">
       <number>5</number>
      </property>
      <property name="bottomMargin">
       <number>5</number>
      </property>
      <item>
       <layout class="QHBoxLayout" name="horizontalLayout">
        <item>
         <layout class="QGridLayout" name="gridLayout_disk">
          <property name="topMargin">
           <number>10</number>
          </property>
          <item row="0" column="0" colspan="3">
           <widget class="QLabel" name="label_select_usb_disk">
            <property name="sizePolicy">
             <sizepolicy hsizetype="Preferred" vsizetype="Preferred">
              <horstretch>0</horstretch>
              <verstretch>0</verstretch>
             </sizepolicy>
            </property>
            <property name="minimumSize">
             <size>
              <width>100</width>
              <height>0</height>
             </size>
            </property>
            <property name="text">
             <string>&lt;b&gt;Select USB disk&lt;/b&gt;</string>
            </property>
           </widget>
          </item>
          <item row="1" column="0" colspan="3">
           <widget class="QComboBox" name="combo_drives"/>
          </item>
          <item row="1" column="3">
           <widget class="QPushButton" name="button_detect_drives">
            <property name="text">
             <string>Detect Drives</string>
            </property>
           </widget>
          </item>
          <item row="0" column="3">
           <widget class="QCheckBox" name="checkbox_all_drives">
            <property name="text">
             <string>All Drives</string>
            </property>
           </widget>
          </item>
          <item row="3" column="0" colspan="4">
           <widget class="QGroupBox" name="group_usb_details">
            <property name="title">
             <string>USB Details</string>
            </property>
            <property name="alignment">
             <set>Qt::AlignBottom|Qt::AlignRight|Qt::AlignTrailing</set>
            </property>
            <property name="flat">
             <bool>false</bool>
            </property>
            <property name="checkable">
             <bool>false</bool>
            </property>
            <layout class="QFormLayout" name="formLayout">
             <property name="labelAlignment">
              <set>Qt::AlignRight|Qt::AlignTrailing|Qt::AlignVCenter</set>
             </property>
             <item row="0" column="0">
              <widget class="QLabel" name="label_usb_dev">
               <property name="text">
                <string>Drive:</string>
               </property>
               <property name="alignment">
                <set>Qt::AlignRight|Qt::AlignTrailing|Qt::AlignVCenter</set>
               </property>
              </widget>
             </item>
             <item row="0" column="1">
              <widget class="QLabel" name="usb_dev">
               <property name="text">
                <string/>
               </property>
              </widget>
             </item>
             <item row="1" column="0">
              <widget class="QLabel" name="label_usb_vendor">
               <property name="text">
                <string>Vendor:</string>
               </property>
              </widget>
             </item>
             <item row="1" column="1">
              <widget class="QLabel" name="usb_vendor">
               <property name="text">
                <string/>
               </property>
              </widget>
             </item>
             <item row="2" column="0">
              <widget class="QLabel" name="label_usb_model">
               <property name="text">
                <string>Model:</string>
               </property>
              </widget>
             </item>
             <item row="2" column="1">
              <widget class="QLabel" name="usb_model">
               <property name="text">
                <string/>
               </property>
              </widget>
             </item>
             <item row="3" column="0">
              <widget class="QLabel" name="label_usb_size">
               <property name="frameShape">
                <enum>QFrame::NoFrame</enum>
               </property>
               <property name="text">
                <string>Size:</string>
               </property>
               <property name="alignment">
                <set>Qt::AlignRight|Qt::AlignTrailing|Qt::AlignVCenter</set>
               </property>
              </widget>
             </item>
             <item row="3" column="1">
              <widget class="QLabel" name="usb_size">
               <property name="text">
                <string/>
               </property>
              </widget>
             </item>
             <item row="6" column="0">
              <widget class="QLabel" name="label_usb_mount">
               <property name="text">
                <string>Mount:</string>
               </property>
              </widget>
             </item>
             <item row="6" column="1">
              <widget class="QLabel" name="usb_mount">
               <property name="text">
                <string/>
               </property>
              </widget>
             </item>
             <item row="4" column="0">
              <widget class="QLabel" name="label_usb_type">
               <property name="text">
                <string>Type:</string>
               </property>
              </widget>
             </item>
             <item row="4" column="1">
              <widget class="QLabel" name="usb_type">
               <property name="text">
                <string/>
               </property>
              </widget>
             </item>
             <item row="5" column="0">
              <widget class="QLabel" name="label_usb_fs">
               <property name="text">
                <string>Filesystem:</string>
               </property>
              </widget>
             </item>
             <item row="5" column="1">
              <widget class="QLabel" name="usb_fs">
               <property name="text">
                <string/>
               </property>
              </widget>
             </item>
            </layout>
           </widget>
          </item>
         </layout>
        </item>
        <item>
         <layout class="QGridLayout" name="gridLayout_image">
          <property name="leftMargin">
           <number>10</number>
          </property>
          <property name="topMargin">
           <number>10</number>
          </property>
          <item row="2" column="0" colspan="2">
           <widget class="QGroupBox" name="image_details_group">
            <property name="title">
             <string>Image Details</string>
            </property>
            <layout class="QFormLayout" name="formLayout_2">
             <property name="labelAlignment">
              <set>Qt::AlignRight|Qt::AlignTrailing|Qt::AlignVCenter</set>
             </property>
             <item row="0" column="0">
              <widget class="QLabel" name="label_image_type">
               <property name="text">
                <string>Type:</string>
               </property>
              </widget>
             </item>
             <item row="0" column="1">
              <widget class="QLabel" name="label_image_type_value">
               <property name="text">
                <string/>
               </property>
              </widget>
             </item>
             <item row="1" column="0">
              <widget class="QLabel" name="label_image_size">
               <property name="text">
                <string>Size:</string>
               </property>
              </widget>
             </item>
             <item row="1" column="1">
              <widget class="QLabel" name="label_image_size_value">
               <property name="text">
                <string/>
               </property>
              </widget>
             </item>
             <item row="2" column="0">
              <widget class="QLabel" name="label_image_bootable">
               <property name="text">
                <string>Boot:</string>
               </property>
              </widget>
             </item>
             <item row="2" column="1">
              <widget class="QLabel" name="label_image_bootable_value">
               <property name="text">
                <string/>
               </property>
              </widget>
             </item>
            </layout>
           </widget>
          </item>
          <item row="0" column="1">
           <widget class="QPushButton" name="button_browse_image">
            <property name="text">
             <string>Browse</string>
            </property>
            <property name="checkable">
             <bool>false</bool>
            </property>
            <property name="flat">
             <bool>false</bool>
            </property>
           </widget>
          </item>
          <item row="0" column="0">
           <widget class="QLabel" name="label_select_image">
            <property name="text">
             <string>&lt;b&gt;Select image&lt;/b&gt;</string>
            </property>
           </widget>
          </item>
          <item row="1" column="0" colspan="2">
           <widget class="QLineEdit" name="image_path"/>
          </item>
         </layout>
        </item>
       </layout>
      </item>
     </layout>
    </item>
    <item>
     <widget class="QTabWidget" name="tabWidget">
      <property name="enabled">
       <bool>true</bool>
      </property>
      <property name="autoFillBackground">
       <bool>false</bool>
      </property>
      <property name="currentIndex">
       <number>1</number>
      </property>
      <widget class="QWidget" name="tab_multibootusb">
       <property name="enabled">
        <bool>true</bool>
       </property>
       <attribute name="title">
        <string>MultiBootUSB</string>
       </attribute>
       <layout class="QHBoxLayout" name="horizontalLayout_2">
        <property name="leftMargin">
         <number>0</number>
        </property>
        <property name="topMargin">
         <number>0</number>
        </property>
        <property name="rightMargin">
         <number>0</number>
        </property>
        <property name="bottomMargin">
         <number>0</number>
        </property>
        <item>
         <layout class="QGridLayout" name="gridLayout">
          <property name="leftMargin">
           <number>5</number>
          </property>
          <property name="topMargin">
           <number>5</number>
          </property>
          <property name="rightMargin">
           <number>5</number>
          </property>
          <property name="bottomMargin">
           <number>5</number>
          </property>
          <item row="0" column="3">
           <widget class="QPushButton" name="button_uninstall_distro">
            <property name="text">
             <string>Uninstall distro</string>
            </property>
            <property name="icon">
             <iconset>
              <normaloff>:/icon_uninstall</normaloff>:/icon_uninstall</iconset>
            </property>
            <property name="iconSize">
             <size>
              <width>16</width>
              <height>18</height>
             </size>
            </property>
           </widget>
          </item>
          <item row="0" column="2">
           <widget class="QPushButton" name="button_install_distro">
            <property name="maximumSize">
             <size>
              <width>16777215</width>
              <height>16777215</height>
             </size>
            </property>
            <property name="text">
             <string>Install distro</string>
            </property>
            <property name="icon">
             <iconset>
              <normaloff>:/icon_install</normaloff>:/icon_install</iconset>
            </property>
            <property name="iconSize">
             <size>
              <width>16</width>
              <height>18</height>
             </size>
            </property>
           </widget>
          </item>
          <item row="2" column="0" colspan="2">
           <widget class="QSlider" name="slider_persistence">
            <property name="enabled">
             <bool>false</bool>
            </property>
            <property name="toolTip">
             <string>Choose Persistence size. Not all distros supports persistence...</string>
            </property>
            <property name="autoFillBackground">
             <bool>false</bool>
            </property>
            <property name="orientation">
             <enum>Qt::Horizontal</enum>
            </property>
            <property name="tickPosition">
             <enum>QSlider::TicksBothSides</enum>
            </property>
           </widget>
          </item>
          <item row="2" column="2" rowspan="2" colspan="2">
           <widget class="QListWidget" name="installed_distros">
            <property name="frameShape">
             <enum>QFrame::StyledPanel</enum>
            </property>
            <property name="frameShadow">
             <enum>QFrame::Sunken</enum>
            </property>
            <property name="resizeMode">
             <enum>QListView::Fixed</enum>
            </property>
           </widget>
          </item>
          <item row="0" column="0">
           <widget class="QLabel" name="label_persistence">
            <property name="enabled">
             <bool>false</bool>
            </property>
            <property name="mouseTracking">
             <bool>true</bool>
            </property>
            <property name="styleSheet">
             <string notr="true">font-weight: 600</string>
            </property>
            <property name="text">
             <string>Persistence</string>
            </property>
           </widget>
          </item>
          <item row="0" column="1">
           <widget class="QLabel" name="label_persistence_value">
            <property name="enabled">
             <bool>false</bool>
            </property>
            <property name="text">
             <string>0 MB</string>
            </property>
            <property name="alignment">
             <set>Qt::AlignRight|Qt::AlignTrailing|Qt::AlignVCenter</set>
            </property>
           </widget>
          </item>
         </layout>
        </item>
       </layout>
      </widget>
      <widget class="QWidget" name="tab_imager">
       <property name="enabled">
        <bool>true</bool>
       </property>
       <attribute name="title">
        <string>Write Image to disk</string>
       </attribute>
       <layout class="QHBoxLayout" name="horizontalLayout_7">
        <property name="leftMargin">
         <number>0</number>
        </property>
        <property name="topMargin">
         <number>0</number>
        </property>
        <property name="rightMargin">
         <number>0</number>
        </property>
        <property name="bottomMargin">
         <number>0</number>
        </property>
        <item>
         <layout class="QGridLayout" name="gridLayout_9">
          <property name="leftMargin">
           <number>5</number>
          </property>
          <property name="topMargin">
           <number>5</number>
          </property>
          <property name="rightMargin">
           <number>5</number>
          </property>
          <property name="bottomMargin">
           <number>5</number>
          </property>
          <item row="3" column="2">
           <spacer name="horizontalSpacer_7">
            <property name="orientation">
             <enum>Qt::Horizontal</enum>
            </property>
            <property name="sizeHint" stdset="0">
             <size>
              <width>40</width>
              <height>20</height>
             </size>
            </property>
           </spacer>
          </item>
          <item row="3" column="1">
           <widget class="QPushButton" name="button_write_image_to_disk">
            <property name="text">
             <string>Write image to USB</string>
            </property>
           </widget>
          </item>
          <item row="3" column="3" colspan="2">
           <widget class="QWidget" name="widget_7" native="true">
            <layout class="QVBoxLayout" name="verticalLayout_6">
             <property name="leftMargin">
              <number>5</number>
             </property>
             <property name="topMargin">
              <number>5</number>
             </property>
             <property name="rightMargin">
              <number>5</number>
             </property>
             <property name="bottomMargin">
              <number>5</number>
             </property>
            </layout>
           </widget>
          </item>
          <item row="3" column="0">
           <spacer name="horizontalSpacer_5">
            <property name="orientation">
             <enum>Qt::Horizontal</enum>
            </property>
            <property name="sizeHint" stdset="0">
             <size>
              <width>40</width>
              <height>20</height>
             </size>
            </property>
           </spacer>
          </item>
          <item row="4" column="1">
           <spacer name="verticalSpacer_3">
            <property name="orientation">
             <enum>Qt::Vertical</enum>
            </property>
            <property name="sizeHint" stdset="0">
             <size>
              <width>20</width>
              <height>40</height>
             </size>
            </property>
           </spacer>
          </item>
          <item row="1" column="1">
           <widget class="QLabel" name="label_6">
            <property name="text">
             <string>&lt;html&gt;&lt;head/&gt;&lt;body&gt;&lt;p align=&quot;center&quot;&gt;&lt;span style=&quot; font-size:14pt; font-weight:600; color:#ff0000;&quot;&gt;WARNING!&lt;/span&gt;&lt;/p&gt;&lt;p align=&quot;center&quot;&gt;&lt;span style=&quot; color:#000000;&quot;&gt;This operation destroys &lt;/span&gt;&lt;span style=&quot; font-weight:600; color:#000000;&quot;&gt;ALL&lt;/span&gt;&lt;span style=&quot; color:#000000;&quot;&gt; data on the selected disk.&lt;/span&gt;&lt;/p&gt;&lt;p align=&quot;center&quot;&gt;&lt;span style=&quot; color:#000000;&quot;&gt;Please select the destination disk carefully.&lt;/span&gt;&lt;/p&gt;&lt;/body&gt;&lt;/html&gt;</string>
            </property>
           </widget>
          </item>
          <item row="0" column="1">
           <spacer name="verticalSpacer_2">
            <property name="orientation">
             <enum>Qt::Vertical</enum>
            </property>
            <property name="sizeHint" stdset="0">
             <size>
              <width>20</width>
              <height>40</height>
             </size>
            </property>
           </spacer>
          </item>
          <item row="2" column="1">
<<<<<<< HEAD
           <spacer name="verticalSpacer_2">
=======
           <spacer name="verticalSpacer_4">
>>>>>>> 2691bab3
            <property name="orientation">
             <enum>Qt::Vertical</enum>
            </property>
            <property name="sizeHint" stdset="0">
             <size>
              <width>20</width>
              <height>40</height>
             </size>
            </property>
           </spacer>
          </item>
          <item row="3" column="0" colspan="3">
           <widget class="QLabel" name="label_waning">
            <property name="text">
             <string>&lt;html&gt;&lt;head/&gt;&lt;body&gt;&lt;p align=&quot;justify&quot;&gt;&lt;span style=&quot; font-weight:600; color:#ff0000;&quot;&gt;WARNING&lt;/span&gt; : Any bootable USB made using&lt;span style=&quot; font-weight:600;&quot;&gt; ISO Imager will destroy all data &lt;/span&gt;on the selected USB disk. &lt;/p&gt;&lt;p align=&quot;justify&quot;&gt;Use it at your own risk. Developers are not responsile for loss of any data.&lt;/p&gt;&lt;/body&gt;&lt;/html&gt;</string>
            </property>
            <property name="wordWrap">
             <bool>false</bool>
            </property>
           </widget>
          </item>
         </layout>
        </item>
       </layout>
      </widget>
      <widget class="QWidget" name="tab_syslinux">
       <attribute name="title">
        <string>Install Syslinux</string>
       </attribute>
       <layout class="QHBoxLayout" name="horizontalLayout_3">
        <item>
         <layout class="QGridLayout" name="gridLayout_2">
          <item row="0" column="0">
           <widget class="QGroupBox" name="groupBox_2">
            <property name="autoFillBackground">
             <bool>false</bool>
            </property>
            <property name="title">
             <string>Install Syslinux</string>
            </property>
            <layout class="QHBoxLayout" name="horizontalLayout_4">
             <item>
              <layout class="QGridLayout" name="gridLayout_3">
               <item row="0" column="0">
                <widget class="QRadioButton" name="check_install_sys_only">
                 <property name="text">
                  <string>Install only syslinu&amp;x (existing configurations will not be altered).</string>
                 </property>
                </widget>
               </item>
               <item row="1" column="0">
                <widget class="QRadioButton" name="check_install_sys_all">
                 <property name="text">
                  <string>Install syslinux and copy all re&amp;quired files.</string>
                 </property>
                </widget>
               </item>
               <item row="0" column="2" rowspan="2">
                <widget class="QPushButton" name="button_install_syslinux">
                 <property name="text">
                  <string>Install</string>
                 </property>
                </widget>
               </item>
               <item row="0" column="1" rowspan="2">
                <spacer name="horizontalSpacer_2">
                 <property name="orientation">
                  <enum>Qt::Horizontal</enum>
                 </property>
                 <property name="sizeHint" stdset="0">
                  <size>
                   <width>40</width>
                   <height>20</height>
                  </size>
                 </property>
                </spacer>
               </item>
              </layout>
             </item>
            </layout>
           </widget>
          </item>
          <item row="3" column="0">
           <spacer name="verticalSpacer_13">
            <property name="orientation">
             <enum>Qt::Vertical</enum>
            </property>
            <property name="sizeHint" stdset="0">
             <size>
              <width>20</width>
              <height>40</height>
             </size>
            </property>
           </spacer>
          </item>
          <item row="2" column="0">
           <widget class="QGroupBox" name="groupBox_3">
            <property name="title">
             <string>syslinux.cfg</string>
            </property>
            <layout class="QHBoxLayout" name="horizontalLayout_5">
             <item>
              <layout class="QGridLayout" name="gridLayout_4">
               <item row="0" column="2">
                <widget class="QPushButton" name="button_edit_syslinux">
                 <property name="text">
                  <string>Edit</string>
                 </property>
                </widget>
               </item>
               <item row="0" column="0">
                <widget class="QLabel" name="label_2">
                 <property name="text">
                  <string>&lt;html&gt;&lt;head/&gt;&lt;body&gt;&lt;p align=&quot;justify&quot;&gt;Edit syslinux.cfg file using the default editor. &lt;/p&gt;&lt;p align=&quot;justify&quot;&gt;Be &lt;span style=&quot; font-weight:600; color:#ff0000;&quot;&gt;CAREFUL&lt;/span&gt; while editing syslinux.cfg!&lt;/p&gt;&lt;/body&gt;&lt;/html&gt;</string>
                 </property>
                </widget>
               </item>
               <item row="0" column="1">
                <spacer name="horizontalSpacer_3">
                 <property name="orientation">
                  <enum>Qt::Horizontal</enum>
                 </property>
                 <property name="sizeHint" stdset="0">
                  <size>
                   <width>40</width>
                   <height>20</height>
                  </size>
                 </property>
                </spacer>
               </item>
              </layout>
             </item>
            </layout>
           </widget>
          </item>
          <item row="1" column="0">
           <spacer name="verticalSpacer_14">
            <property name="orientation">
             <enum>Qt::Vertical</enum>
            </property>
            <property name="sizeType">
             <enum>QSizePolicy::Fixed</enum>
            </property>
            <property name="sizeHint" stdset="0">
             <size>
              <width>20</width>
              <height>20</height>
             </size>
            </property>
           </spacer>
          </item>
         </layout>
        </item>
       </layout>
      </widget>
      <widget class="QWidget" name="tab_testboot">
       <attribute name="title">
        <string>Boot ISO/USB</string>
       </attribute>
       <layout class="QVBoxLayout" name="verticalLayout_2">
        <item>
         <layout class="QGridLayout" name="gridLayout_6">
          <property name="topMargin">
           <number>10</number>
          </property>
          <property name="verticalSpacing">
           <number>20</number>
          </property>
          <item row="1" column="0">
           <widget class="QGroupBox" name="groupBox_4">
            <property name="styleSheet">
             <string notr="true"/>
            </property>
            <property name="title">
             <string>Boot USB :: Test bootable USB drive without reboot</string>
            </property>
            <layout class="QVBoxLayout" name="verticalLayout_4">
             <item>
              <layout class="QGridLayout" name="gridLayout_8">
               <item row="0" column="1">
                <widget class="QComboBox" name="combo_usb_boot_ram">
                 <item>
                  <property name="text">
                   <string>Default</string>
                  </property>
                 </item>
                 <item>
                  <property name="text">
                   <string>256</string>
                  </property>
                 </item>
                 <item>
                  <property name="text">
                   <string>512</string>
                  </property>
                 </item>
                 <item>
                  <property name="text">
                   <string>768</string>
                  </property>
                 </item>
                 <item>
                  <property name="text">
                   <string>1024</string>
                  </property>
                 </item>
                 <item>
                  <property name="text">
                   <string>2048</string>
                  </property>
                 </item>
                </widget>
               </item>
               <item row="0" column="0">
                <widget class="QLabel" name="label_4">
                 <property name="text">
                  <string>Choose RAM size:</string>
                 </property>
                </widget>
               </item>
               <item row="0" column="5">
                <spacer name="horizontalSpacer_9">
                 <property name="orientation">
                  <enum>Qt::Horizontal</enum>
                 </property>
                 <property name="sizeHint" stdset="0">
                  <size>
                   <width>40</width>
                   <height>20</height>
                  </size>
                 </property>
                </spacer>
               </item>
               <item row="0" column="4">
                <widget class="QPushButton" name="boot_usb_qemu">
                 <property name="text">
                  <string>Boot &amp;USB</string>
                 </property>
                </widget>
               </item>
               <item row="0" column="3">
                <spacer name="horizontalSpacer_4">
                 <property name="orientation">
                  <enum>Qt::Horizontal</enum>
                 </property>
                 <property name="sizeHint" stdset="0">
                  <size>
                   <width>40</width>
                   <height>20</height>
                  </size>
                 </property>
                </spacer>
               </item>
               <item row="0" column="2">
                <widget class="QLabel" name="label_5">
                 <property name="text">
                  <string>MB</string>
                 </property>
                </widget>
               </item>
              </layout>
             </item>
            </layout>
           </widget>
          </item>
          <item row="0" column="0">
           <widget class="QGroupBox" name="groupBox_5">
            <property name="title">
             <string>Boot ISO :: Test bootable ISOs without reboot</string>
            </property>
            <layout class="QVBoxLayout" name="verticalLayout_3">
             <item>
              <layout class="QGridLayout" name="gridLayout_7">
               <item row="0" column="0">
                <widget class="QLabel" name="label_3">
                 <property name="text">
                  <string>Choose RAM size:</string>
                 </property>
                </widget>
               </item>
               <item row="0" column="4">
                <widget class="QPushButton" name="boot_iso_qemu">
                 <property name="text">
                  <string>Boot &amp;ISO</string>
                 </property>
                </widget>
               </item>
               <item row="0" column="3">
                <spacer name="horizontalSpacer">
                 <property name="orientation">
                  <enum>Qt::Horizontal</enum>
                 </property>
                 <property name="sizeHint" stdset="0">
                  <size>
                   <width>40</width>
                   <height>20</height>
                  </size>
                 </property>
                </spacer>
               </item>
               <item row="0" column="1">
                <widget class="QComboBox" name="combo_iso_boot_ram">
                 <item>
                  <property name="text">
                   <string>Default</string>
                  </property>
                 </item>
                 <item>
                  <property name="text">
                   <string>256</string>
                  </property>
                 </item>
                 <item>
                  <property name="text">
                   <string>512</string>
                  </property>
                 </item>
                 <item>
                  <property name="text">
                   <string>768</string>
                  </property>
                 </item>
                 <item>
                  <property name="text">
                   <string>1024</string>
                  </property>
                 </item>
                 <item>
                  <property name="text">
                   <string>2048</string>
                  </property>
                 </item>
                </widget>
               </item>
               <item row="0" column="5">
                <spacer name="horizontalSpacer_6">
                 <property name="orientation">
                  <enum>Qt::Horizontal</enum>
                 </property>
                 <property name="sizeHint" stdset="0">
                  <size>
                   <width>40</width>
                   <height>20</height>
                  </size>
                 </property>
                </spacer>
               </item>
               <item row="0" column="2">
                <widget class="QLabel" name="label">
                 <property name="text">
                  <string>MB</string>
                 </property>
                </widget>
               </item>
              </layout>
             </item>
            </layout>
           </widget>
          </item>
         </layout>
        </item>
        <item>
         <spacer name="verticalSpacer">
          <property name="orientation">
           <enum>Qt::Vertical</enum>
          </property>
          <property name="sizeHint" stdset="0">
           <size>
            <width>20</width>
            <height>40</height>
           </size>
          </property>
         </spacer>
        </item>
       </layout>
      </widget>
     </widget>
    </item>
    <item>
     <widget class="QProgressBar" name="progressbar">
      <property name="value">
       <number>0</number>
      </property>
      <property name="invertedAppearance">
       <bool>false</bool>
      </property>
     </widget>
    </item>
   </layout>
  </widget>
  <widget class="QMenuBar" name="menubar">
   <property name="geometry">
    <rect>
     <x>0</x>
     <y>0</y>
     <width>629</width>
     <height>21</height>
    </rect>
   </property>
   <property name="nativeMenuBar">
    <bool>true</bool>
   </property>
   <widget class="QMenu" name="menuFile">
    <property name="title">
     <string>&amp;File</string>
    </property>
    <addaction name="action_Quit"/>
   </widget>
   <widget class="QMenu" name="menu_Help">
    <property name="title">
     <string>&amp;Help</string>
    </property>
    <addaction name="action_About"/>
   </widget>
   <addaction name="menuFile"/>
   <addaction name="menu_Help"/>
  </widget>
  <widget class="QStatusBar" name="statusbar"/>
  <action name="action_Quit">
   <property name="text">
    <string>&amp;Quit</string>
   </property>
  </action>
  <action name="action_About">
   <property name="text">
    <string>&amp;About</string>
   </property>
  </action>
 </widget>
 <resources/>
 <connections/>
</ui><|MERGE_RESOLUTION|>--- conflicted
+++ resolved
@@ -568,11 +568,7 @@
            </spacer>
           </item>
           <item row="2" column="1">
-<<<<<<< HEAD
-           <spacer name="verticalSpacer_2">
-=======
            <spacer name="verticalSpacer_4">
->>>>>>> 2691bab3
             <property name="orientation">
              <enum>Qt::Vertical</enum>
             </property>
