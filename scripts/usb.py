--- conflicted
+++ resolved
@@ -361,45 +361,12 @@
     :return: True if GPT else False
     """
     if platform.system() == 'Windows':
-<<<<<<< HEAD
-        try:
-            try:
-                from subprocess import DEVNULL
-            except ImportError:
-                DEVNULL = os.open(os.devnull, os.O_RDWR)
-            # DEVNULL = os.open(os.devnull, os.O_RDWR)
-            startupinfo = subprocess.STARTUPINFO()
-            startupinfo.dwFlags |= subprocess.STARTF_USESHOWWINDOW
-            diskpart_cmd = 'wmic partition get name, type'
-            # We have to check using byte code else it crashes when system language is other than English
-            dev_no = get_physical_disk_number(dev_name).encode()
-            # Below line fails on onefile windows binary
-            # cmd_out = subprocess.check_output(diskpart_cmd, subprocess.SW_HIDE, startupinfo=startupinfo, shell=True, stdout=subprocess.PIPE, stderr=subprocess.STDOUT, stdin=subprocess.DEVNULL)
-            cmd_out = subprocess.check_output(diskpart_cmd, subprocess.SW_HIDE, startupinfo=startupinfo, stdin=DEVNULL, stderr=DEVNULL)
-            gen.log(cmd_out)
-            cmd_spt = cmd_out.split(b'\r')
-            for line in cmd_spt:
-                # line = line('utf-8')
-                if b'#' + dev_no + b',' in line:
-                    if b'GPT' not in line:
-                        config.usb_gpt = False
-                        gen.log('Device ' + dev_name + ' is a MBR disk...')
-                        return False
-                    else:
-                        config.usb_gpt = True
-                        gen.log('Device ' + dev_name + ' is a GPT disk...')
-                        return True
-        except Exception as e:
-            gen.log(e)
-                    
-=======
         partition, disk = gen.wmi_get_drive_info(dev_name)
         is_gpt = partition.Type.startswith('GPT:')
         gen.log('Device %s is a %s disk...' %
                 (dev_name, is_gpt and 'GPT' or 'MBR'))
         config.usb_gpt = is_gpt
         return is_gpt
->>>>>>> 1f8c8e1a
     if platform.system() == "Linux":
         if gen.has_digit(dev_name):
             _cmd_out = subprocess.check_output("parted  " + dev_name[:-1] + " print", shell=True)
